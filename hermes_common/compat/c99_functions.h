#ifndef __HERMES_COMMON_C99_FUNCTIONS_H
#define __HERMES_COMMON_C99_FUNCTIONS_H

#ifdef IMPLEMENT_C99

/* Definitions of C99 specification. Used in a case of MSVC 2008 and
 * below because MSVC follows C++ rather than C
 */

// Not-a-number constant.
<<<<<<< HEAD
#define NAN 0x7fffffffffffffffL
=======
#define NAN 0x7fffffffffffffffL;

>>>>>>> 3ec79289
// functions
extern HERMES_API double exp2(double x); ///< exp 2
extern HERMES_API double log2(double x); ///< log 2
extern HERMES_API double cbrt(double x); ///< cubic root

#endif /* IMPLEMENT_C99 */

#endif<|MERGE_RESOLUTION|>--- conflicted
+++ resolved
@@ -8,12 +8,8 @@
  */
 
 // Not-a-number constant.
-<<<<<<< HEAD
-#define NAN 0x7fffffffffffffffL
-=======
 #define NAN 0x7fffffffffffffffL;
 
->>>>>>> 3ec79289
 // functions
 extern HERMES_API double exp2(double x); ///< exp 2
 extern HERMES_API double log2(double x); ///< log 2
