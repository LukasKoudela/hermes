// This file is part of Hermes2D.
//
// Hermes2D is free software: you can redistribute it and/or modify
// it under the terms of the GNU General Public License as published by
// the Free Software Foundation, either version 2 of the License, or
// (at your option) any later version.
//
// Hermes2D is distributed in the hope that it will be useful,
// but WITHOUT ANY WARRANTY; without even the implied warranty of
// MERCHANTABILITY or FITNESS FOR A PARTICULAR PURPOSE.  See the
// GNU General Public License for more details.
//
// You should have received a copy of the GNU General Public License
// along with Hermes2D.  If not, see <http://www.gnu.org/licenses/>.

#ifndef __HERMES_COMMON_COMMON_H
#define __HERMES_COMMON_COMMON_H

// Include
//
// common headers

#ifdef _POSIX_C_SOURCE
# undef _POSIX_C_SOURCE	// typeinfo defines it
#endif
#ifdef _XOPEN_SOURCE
# undef _XOPEN_SOURCE	// typeinfo defines it
#endif
#include <typeinfo>

#include <stdexcept>
#include <cstdarg>
#include <stdio.h>
#include <stdlib.h>
#include <stddef.h> //allows to use offsetof
#include <assert.h>
#include <pthread.h>
#include <math.h>
#include <time.h>
#include <float.h>
#include <errno.h>
#include <cmath>
//
// STL stuff
#include <algorithm>
#include <vector>
#include <map>
#include <set>
#include <queue>
#include <sstream>
#include <fstream>
#include <cstring>
//
// commonly used functions from hermes_common
#include "hermes_logging.h"       // logging
#include "common_time_period.h"   // timing utilities
#include "compat.h"               // platform compatibility stuff
#include "callstack.h"            // error tracing
#include "error.h"
//.
#include "vector.h"
#include "tables.h"

#define HERMES  "Hermes"

// Decide which version of Hermes is being compiled and import
// the build options from the corresponding config.h file.
#ifndef CONFIG_H_INCLUDED
  #include "config.h"
  #define CONFIG_H_INCLUDED
#endif

// Error codes
#define HERMES_ERR_NOT_IMPLEMENTED                 "Not yet implemened."
#define HERMES_ERR_UNKNOWN_MODE                    "Unknown mode (mode = %d)."
#define HERMES_ERR_UNKNOWN_REFINEMENT_TYPE         "Unknown refinement type (refinement = %d)."

// Matrix solvers (maybe we could move it to solver/solver.h)
enum MatrixSolverType 
{
   SOLVER_UMFPACK = 0, 
   SOLVER_PETSC, 
   SOLVER_MUMPS,
   SOLVER_SUPERLU,
   SOLVER_AMESOS,
   SOLVER_AZTECOO
};

// Should be in the same order as MatrixSolverTypes above, so that the
// names may be accessed by the same enumeration variable.
const std::string MatrixSolverNames[7] = {
  "UMFPACK",
  "PETSc",
  "MUMPS",
  "SuperLU",
  "Trilinos/Amesos",
  "Trilinos/AztecOO"
};

#define UMFPACK_NOT_COMPILED  HERMES " was not built with UMFPACK support."
#define PETSC_NOT_COMPILED    HERMES " was not built with PETSC support."
#define MUMPS_NOT_COMPILED    HERMES " was not built with MUMPS support."
#define SUPERLU_NOT_COMPILED  HERMES " was not built with SUPERLU support."
#define NOX_NOT_COMPILED      HERMES " was not built with NOX support."
#define AMESOS_NOT_COMPILED   HERMES " was not built with AMESOS support."
#define AZTECOO_NOT_COMPILED  HERMES " was not built with AZTECOO support."
#define EPETRA_NOT_COMPILED   HERMES " was not built with EPETRA support."
#define IFPACK_NOT_COMPILED   HERMES " was not built with IFPACK support."
#define ML_NOT_COMPILED       HERMES " was not built with ML support."

// Spaces.
enum ESpaceType {
  HERMES_H1_SPACE = 0,
  HERMES_HCURL_SPACE = 1,
  HERMES_HDIV_SPACE = 2,
  HERMES_L2_SPACE = 3,
  HERMES_INVALID_SPACE = -9999
};


// Solutions.
enum ESolutionType {
  HERMES_UNDEF = -1,
  HERMES_SLN = 0,
  HERMES_EXACT = 1,
  HERMES_CONST = 2
};


// Projection norms.
enum ProjNormType
{
  HERMES_L2_NORM, 
  HERMES_H1_NORM, 
  HERMES_H1_SEMINORM, 
  HERMES_HCURL_NORM, 
  HERMES_HDIV_NORM
};

#ifdef HERMES_COMMON_COMPLEX

  #include <complex>

  typedef std::complex<double> cplx;
  typedef cplx complex2[2];
  typedef cplx scalar;

  #define CONJ(a)       (std::conj(a))
  #define REAL(a)       (std::real(a))
  #define IMAG(a)       (std::imag(a))
  #define ABS(a)        (std::abs(a))
  #define SCALAR_FMT      "(%lf, %lf)"
  #define SCALAR(a)     std::real(a), std::imag(a)
  
  inline double sqr(cplx x)   { return std::norm(x); }
  inline double magn(cplx x)  { return std::abs(x); }
  inline cplx conj(cplx a)    { return std::conj(a); }
  
  #ifdef WITH_BLAS         // always true for Hermes3D
  // BLAS-related functions

    #ifdef __cplusplus
    extern "C" {
    #endif

    extern int zscal_(int *, cplx *, cplx *, int *);
    extern int zaxpy_(int *, cplx *, cplx *, int *, cplx *, int *);
    extern int zcopy_(int *, cplx *, int *, cplx *, int *);

    #ifdef __cplusplus
    }
    #endif

    /// x <- alpha * x
    inline void blas_scal(int n, cplx alpha, cplx *x, int incx) { zscal_(&n, &alpha, x, &incx); }
    /// y <- alpha * x + y
    inline void blas_axpy(int n, cplx alpha, cplx *x, int incx, cplx *y, int incy) { zaxpy_(&n, &alpha, x, &incx, y, &incy); }
    /// y <- x
    inline void blas_copy(int n, cplx *x, int incx, cplx *y, int incy) { zcopy_(&n, x, &incx, y, &incx); }
  #endif

#else

  typedef double scalar;
  
  #define CONJ(a)       (a)
  #define REAL(a)       (a)
  #define IMAG(a)       (0)
  #define ABS(a)        (fabs(a))
  #define SCALAR_FMT      "%lf"
  #define SCALAR(a)     (a)

#endif

enum // node types
{
  HERMES_TYPE_VERTEX = 0,
  HERMES_TYPE_EDGE = 1
};

// 1D element modes
enum ElementMode1D {
	HERMES_MODE_LINE = 0
};

// 2D element modes
enum ElementMode2D {
	HERMES_MODE_TRIANGLE = 0,
	HERMES_MODE_QUAD = 1
};

// 3D element modes
enum ElementMode3D {
	HERMES_MODE_TET = 0,
	HERMES_MODE_HEX = 1,
	HERMES_MODE_PRISM = 2
};

// Points and vectors.
struct HERMES_API Point1D {
	double x;		// coordinates of a point
};

struct HERMES_API Point2D {
	double x, y;		// coordinates of a point
};

struct HERMES_API Point3D {
	double x, y, z;		// coordinates of a point
};

inline double dot_product(const Point3D &a, const Point3D &b) { return a.x * b.x + a.y * b.y + a.z * b.z;}

inline Point3D cross_product(Point3D a, Point3D b) {
	Point3D r = {
		a.y * b.z - a.z * b.y,
		a.z * b.x - a.x * b.z,
		a.x * b.y - a.y * b.x
	};
	return r;
}

inline Point3D lin_comb(Point3D a, double coef_a, Point3D b, double coef_b) {
	Point3D r = {
		coef_a * a.x + coef_b * b.x,
		coef_a * a.y + coef_b * b.y,
		coef_a * a.z + coef_b * b.z,
	};
	return r;
}

inline double norm(const Point3D &pt) { return sqrt(dot_product(pt, pt)); }

inline Point3D normalize(const Point3D &pt) {
	double n = norm(pt);
	Point3D res = { pt.x / n, pt.y / n, pt.z / n };
	return res;
}


struct Vector3D {
	scalar x, y, z;		// coordinates of a point

	Vector3D() {
		x = y = z = 0;
	}

	Vector3D(double x, double y, double z) {
		this->x = x;
		this->y = y;
		this->z = z;
	}

	void set(double x, double y, double z) {
		this->x = x;
		this->y = y;
		this->z = z;
	}

	scalar dot_product(Vector3D vec2) {return x * vec2.x + y * vec2.y + z * vec2.z;};
	scalar dot_product(Point3D vec2) {return x * vec2.x + y * vec2.y + z * vec2.z;};
	double norm() { return sqrt(REAL(dot_product(*this)));};
	void cross_product(Vector3D a, Vector3D b) {
		x = a.y * b.z - a.z * b.y;
		y = a.z * b.x - a.x * b.z;
		z = a.x * b.y - a.y * b.x;
	}
	void cross_product(Point3D a, Vector3D b) {
		x = a.y * b.z - a.z * b.y;
		y = a.z * b.x - a.x * b.z;
		z = a.x * b.y - a.y * b.x;
	}
	void cross_product(Vector3D a, Point3D b) {
		x = a.y * b.z - a.z * b.y;
		y = a.z * b.x - a.x * b.z;
		z = a.x * b.y - a.y * b.x;
	}

	void normalize(){
		double n = norm();
		x /= n;
		y /= n;
		z /= n;
	}

	void subtract(Vector3D b){
		x -= b.x;
		y -= b.y;
		z -= b.z;
	}
};

// Default HERMES projection norm is the H1 norm.
const ProjNormType HERMES_DEFAULT_PROJ_NORM = HERMES_H1_NORM;

inline int sqr(int x) { return x*x; }
inline double sqr(double x) { return x*x; }
inline double magn(double x) { return fabs(x); }
inline double conj(double a) {  return a; }

#ifdef WITH_BLAS         // always true for Hermes3D
// BLAS-related functions
  #ifdef __cplusplus
  extern "C" {
    #endif
    
    extern int dscal_(int *, double *, double *, int *);
    extern int daxpy_(int *, double *, double *, int *, double *, int *);
    extern int dcopy_(int *,           double *, int *, double *, int *);
    
    #ifdef __cplusplus
  }
  #endif

  /// x <- alpha * x
  inline void blas_scal(int n, double alpha, double *x, int incx) { dscal_(&n, &alpha, x, &incx); }
  /// y <- alpha * x + y
  inline void blas_axpy(int n, double alpha, double *x, int incx, double *y, int incy) { daxpy_(&n, &alpha, x, &incx, y, &incy); }
  /// y <- x
  inline void blas_copy(int n, double *x, int incx, double *y, int incy) { dcopy_(&n, x, &incx, y, &incx); }
#endif

typedef int int2[2];
typedef int int3[3];
typedef int int4[4];
typedef int int5[5];

typedef double double2[2];
typedef double double3[3];
typedef double double4[4];
typedef double double2x2[2][2];
typedef double double3x2[3][2];
typedef double double3x3[3][3];

typedef scalar scalar2[2];
typedef scalar scalar3[3];

typedef unsigned long long int uint64;


// Other Hermes macros and constants.
#define HERMES_IS_INT(x) ((int) (x) == (x))
#define countof(a) (sizeof(a)/sizeof(a[0]))

// Pi.
#ifndef M_PI
#define M_PI           3.14159265358979323846
#endif

const int HERMES_ANY = -1234;
/// This defines the edge types used by discontinuous Galerkin weak forms.
enum DG_EdgeType
{
	H2D_DG_BOUNDARY_EDGE = -12345,  ///< This is to be used by weak forms on the boundary. 
                                    ///< It complements H2D_ANY in that it ensures the forms are evaluated also on non-natural
                                    ///< boundaries (essential conditions may be enforced weakly in some DG methods).
	H2D_DG_INNER_EDGE = -1234567    ///< This is to be used by weak forms specifying numerical flux through interior edges.
                                    ///< Forms with this identifier will receive DiscontinuousFunc representations of shape
                                    ///< and ext. functions, which they may query for values on either side of given interface.
};
  
const int HERMES_DIRICHLET_DOF = -1; // Dirichlet lift is a special DOF with number -1.

/// This class makes command line arguments available to any other method in Hermes.
class HERMES_API CommandLineArgs
{
<<<<<<< HEAD
public:  
  CommandLineArgs() {};

  int m_argc;
  char** m_argv;
  
  void set(int argc_in, char** argv_in) { 
    m_argc = argc_in; 
    m_argv = argv_in; 
  }
  bool check() { 
    return (m_argc > 0);
  }
  void missing_error() {
    error("Command line arguments have not been set."); 
  }
  int& get_argc() { 
    return m_argc; 
  }
  char**& get_argv() { 
    return m_argv; 
  }
=======
  public:  
    CommandLineArgs() {};

    int m_argc;
    char** m_argv;
  
    void set(int argc_in, char** argv_in) { 
      m_argc = argc_in; 
      m_argv = argv_in; 
    }
    bool check() { 
      return (m_argc > 0);
    }
    void missing_error() {
      error("Command line arguments have not been set."); 
    }
    int& get_argc() { 
      return m_argc; 
    }
    char**& get_argv() { 
      return m_argv; 
    }
>>>>>>> 3ec79289
};

/* python support */
/// Throws an exception std::runtime_error. Used by Python wrappers.
/** \param[in] text A text (a cause) of the exception. */
extern HERMES_API void throw_exception(char *text);


/// Int types handling.
#ifdef JU_WIN
typedef __int8           int8_t;
typedef __int16          int16_t;
typedef __int32          int32_t;
typedef __int64          int64_t;

typedef unsigned __int8  uint8_t;
typedef unsigned __int16 uint16_t;
typedef unsigned __int32 uint32_t;
typedef unsigned __int64 uint64_t;

#else
#include <inttypes.h>
#endif

#endif
<|MERGE_RESOLUTION|>--- conflicted
+++ resolved
@@ -384,30 +384,6 @@
 /// This class makes command line arguments available to any other method in Hermes.
 class HERMES_API CommandLineArgs
 {
-<<<<<<< HEAD
-public:  
-  CommandLineArgs() {};
-
-  int m_argc;
-  char** m_argv;
-  
-  void set(int argc_in, char** argv_in) { 
-    m_argc = argc_in; 
-    m_argv = argv_in; 
-  }
-  bool check() { 
-    return (m_argc > 0);
-  }
-  void missing_error() {
-    error("Command line arguments have not been set."); 
-  }
-  int& get_argc() { 
-    return m_argc; 
-  }
-  char**& get_argv() { 
-    return m_argv; 
-  }
-=======
   public:  
     CommandLineArgs() {};
 
@@ -430,7 +406,6 @@
     char**& get_argv() { 
       return m_argv; 
     }
->>>>>>> 3ec79289
 };
 
 /* python support */
