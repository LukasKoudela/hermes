// This file is part of Hermes2D.
//
// Hermes2D is free software: you can redistribute it and/or modify
// it under the terms of the GNU General Public License as published by
// the Free Software Foundation, either version 2 of the License, or
// (at your option) any later version.
//
// Hermes2D is distributed in the hope that it will be useful,
// but WITHOUT ANY WARRANTY; without even the implied warranty of
// MERCHANTABILITY or FITNESS FOR A PARTICULAR PURPOSE.  See the
// GNU General Public License for more details.
//
// You should have received a copy of the GNU General Public License
// along with Hermes2D.  If not, see <http://www.gnu.org/licenses/>.

#ifndef __H2D_FUNCTION_H
#define __H2D_FUNCTION_H

#include "transformable.h"
#include "../quadrature/quad.h"
#include "exceptions.h"

namespace Hermes
{
  namespace Hermes2D
  {
    /// Precalculation masks
    enum
    {
      H2D_FN_VAL_0 = 0x0001, H2D_FN_VAL_1 = 0x0040, // Function values
      H2D_FN_DX_0  = 0x0002, H2D_FN_DX_1  = 0x0080, // First derivative
      H2D_FN_DY_0  = 0x0004, H2D_FN_DY_1  = 0x0100, // First derivative
      H2D_FN_DXX_0 = 0x0008, H2D_FN_DXX_1 = 0x0200, // Second derivative
      H2D_FN_DYY_0 = 0x0010, H2D_FN_DYY_1 = 0x0400, // Second derivative
      H2D_FN_DXY_0 = 0x0020, H2D_FN_DXY_1 = 0x0800  // Second mixed derivative
    };

    /// Both components are usually requested together...
    const int H2D_FN_VAL = H2D_FN_VAL_0 | H2D_FN_VAL_1;
    const int H2D_FN_DX  = H2D_FN_DX_0  | H2D_FN_DX_1;
    const int H2D_FN_DY  = H2D_FN_DY_0  | H2D_FN_DY_1;
    const int H2D_FN_DXX = H2D_FN_DXX_0 | H2D_FN_DXX_1;
    const int H2D_FN_DYY = H2D_FN_DYY_0 | H2D_FN_DYY_1;
    const int H2D_FN_DXY = H2D_FN_DXY_0 | H2D_FN_DXY_1;

    const int H2D_FN_DEFAULT = H2D_FN_VAL | H2D_FN_DX | H2D_FN_DY;            ///< default precalculation mask
    const int H2D_FN_ALL = H2D_FN_DEFAULT | H2D_FN_DXX | H2D_FN_DYY | H2D_FN_DXY; ///< precalculate everything

    const int H2D_FN_COMPONENT_0 = H2D_FN_VAL_0 | H2D_FN_DX_0 | H2D_FN_DY_0 | H2D_FN_DXX_0 | H2D_FN_DYY_0 | H2D_FN_DXY_0;
    const int H2D_FN_COMPONENT_1 = H2D_FN_VAL_1 | H2D_FN_DX_1 | H2D_FN_DY_1 | H2D_FN_DXX_1 | H2D_FN_DYY_1 | H2D_FN_DXY_1;

    /// \brief Represents an arbitrary function defined on an element.
    ///
    /// The Function class is an abstraction of a function defined in integration points on an
    /// element. You first specify what quadrature tables you want to use (set_quad_2d()) and select
    /// an element (Transformable::set_active_element()). Then you select concrete integration points
    /// (set_quad_order()) and obtain the function values by calling one of the functions get_fn_values(),
    /// get_dx_values(), etc.
    ///
    /// This class is a template for RealFunction and ScalarFunction, depending of which type the
    /// function values are. For example, shape functions are always Real (see PrecalcShapeset), while
    /// the solution can be complex (see Solution).
    ///
    /// The design goal for this class is to define a single common interface for functions used as
    /// integrands in the weak formulation. It should not matter whether you are integrating a shape
    /// function or, for example, a previous solution of the PDE in time-dependent problems.
    /// Ideally, you should also be able to apply the bilinear form not only to shape functions
    /// during assembling, but also to the solution when calculating energy norms etc. The last
    /// feature is unfortunately limited to Real code, because a PDE solution can be complex (hence
    /// Solution inherits from ScalarFunction), but shape functions are Real and for efficiency
    /// the bilinear form only takes RealFunction arguments.
    ///
    /// Since this class inherits from Transformable, you can obtain function values in integration
    /// points transformed to sub-areas of the current element (see push_transform(), pop_transform()).
    ///
    template<typename Scalar>
    class HERMES_API Function : public Transformable
    {
    public:

      /// Default constructor.
      Function();

      /// \brief Returns the polynomial degree of the function being represented by the class.
      int get_fn_order() const;

      /// \brief Returns the polynomial degree of the function at given edge. To be overridden in derived classes.
      /// \param edge [in] Edge at which the order should be evaluated. (0-3)
      virtual int get_edge_fn_order(int edge) const;

      /// \brief Returns the number of components of the function being represented by the class.
      int get_num_components() const;

      /// Activates an integration rule of the specified order. Subsequent calls to
      /// get_values(), get_dx_values() etc. will be returning function values at these points.
      /// \param order [in] Integration rule order.
      /// \param mask [in] A combination of one or more of the constants H2D_FN_VAL, H2D_FN_DX, H2D_FN_DY,
      ///   H2D_FN_DXX, H2D_FN_DYY, H2D_FN_DXY specifying the values which should be precalculated. The default is
      ///   H2D_FN_VAL | H2D_FN_DX | H2D_FN_DY. You can also use H2D_FN_ALL to precalculate everything.
      void set_quad_order(unsigned int order, int mask = H2D_FN_DEFAULT);

      /// \brief Returns function values.
      /// \param component [in] The component of the function (0 or 1).
      /// \return The values of the function at all points of the current integration rule.
<<<<<<< HEAD
      Scalar* get_fn_values(int component = 0)
      {
        check_params(component, cur_node, num_components); check_table(component, cur_node,0, "Function values");
        return cur_node->values[component][0];
      }
=======
      Scalar* get_fn_values(int component = 0);
>>>>>>> bf89954d

      /// \brief Returns the x partial derivative.
      /// \param component [in] The component of the function (0 or 1).
      /// \return The x partial derivative of the function at all points of the current integration rule.
<<<<<<< HEAD
      Scalar* get_dx_values(int component = 0)
      {
        check_params(component, cur_node, num_components); check_table(component, cur_node,1, "DX values");
        return cur_node->values[component][1];
      }
=======
      Scalar* get_dx_values(int component = 0);
>>>>>>> bf89954d

      /// \brief Returns the y partial derivative.
      /// \param component [in] The component of the function (0 or 1).
      /// \return The y partial derivative of the function at all points of the current integration rule.
<<<<<<< HEAD
      Scalar* get_dy_values(int component = 0)
      {
        check_params(component, cur_node, num_components); check_table(component, cur_node,2, "DY values");
        return cur_node->values[component][2];
      }
=======
      Scalar* get_dy_values(int component = 0);
>>>>>>> bf89954d

      /// \brief Returns both x and y partial derivatives.
      /// This function provides the both often-used dx and dy values in one call.
      /// \param dx [out] Variable which receives the pointer to the first partial derivatives by x
      /// \param dy [out] Variable which receives the pointer to the first partial derivatives by y
      /// \param component [in] The component of the function (0 or 1).
<<<<<<< HEAD
      void get_dx_dy_values(Scalar*& dx, Scalar*& dy, int component = 0)
      {
        check_params(component, cur_node, num_components); check_table(component, cur_node,1, "DX values"); check_table(component, cur_node,2, "DY values");
        dx = cur_node->values[component][1];
        dy = cur_node->values[component][2];
      }
=======
      void get_dx_dy_values(Scalar*& dx, Scalar*& dy, int component = 0);
>>>>>>> bf89954d

      /// \brief Returns the second x partial derivative.
      /// \param component [in] The component of the function (0 or 1).
      /// \return The x second partial derivative of the function at all points of the current integration rule.
<<<<<<< HEAD
      Scalar* get_dxx_values(int component = 0)
      {
        check_params(component, cur_node, num_components); check_table(component, cur_node,3, "DXX values");
        return cur_node->values[component][3];
      }
=======
      Scalar* get_dxx_values(int component = 0);
>>>>>>> bf89954d

      /// \brief Returns the second y partial derivative.
      /// \param component [in] The component of the function (0 or 1).
      /// \return The y second partial derivative of the function at all points of the current integration rule.
<<<<<<< HEAD
      Scalar* get_dyy_values(int component = 0)
      {
        check_params(component, cur_node, num_components); check_table(component, cur_node,4, "DYY values");
        return cur_node->values[component][4];
      }
=======
      Scalar* get_dyy_values(int component = 0);
>>>>>>> bf89954d

      /// \brief Returns the second mixed derivative.
      /// \param component [in] The component of the function (0 or 1).
      /// \return The second mixed derivative of the function at all points of the current integration rule.
<<<<<<< HEAD
      Scalar* get_dxy_values(int component = 0)
      {
        check_params(component, cur_node, num_components); check_table(component, cur_node,5, "DXY values");
        return cur_node->values[component][5];
      }
=======
      Scalar* get_dxy_values(int component = 0);
>>>>>>> bf89954d

      /// For internal use.
      Scalar* get_values(int a, int b);

      /// \brief Selects the quadrature points in which the function will be evaluated.
      /// \details It is possible to switch back and forth between different quadrature
      /// points: no precalculated values are freed. The standard quadrature is
      /// always selected by default already.
      /// \param quad_2d [in] The quadrature points.
      virtual void set_quad_2d(Quad2D* quad_2d);

      /// \brief Returns the current quadrature points.
      Quad2D* get_quad_2d() const;

      /// \brief Frees all precalculated tables.
      virtual void free() = 0;

      struct Node
      {
        int mask;           ///< a combination of H2D_FN_XXX: specifies which tables are present

        int size;           ///< size in bytes of this struct (for maintaining total_mem)

        Scalar* values[2][6]; ///< pointers to 'data'

        Scalar data[1];       ///< value tables. The length may vary.

      private:
        Node(const Node& org) {}; ///< Copy constructor is disabled.

        Node& operator=(const Node& other) { return *this; }; ///< Assignment is not allowed.
      };

    protected:

      /// precalculates the current function at the current integration points.
      virtual void precalculate(int order, int mask) = 0;

      int order;          ///< current function polynomial order

      int num_components; ///< number of vector components

      /// Table of Node tables, for each possible transformation there can be a different Node table.
      std::map<uint64_t, LightArray<Node*>*>* sub_tables;

      /// Table of nodes.
      LightArray<Node*>* nodes;

      /// Current Node.
      Node* cur_node;

      /// Nodes for the overflow sub-element transformation.
      LightArray<Node*>* overflow_nodes;

      /// With changed sub-element mapping, there comes the need for a change of the current
      /// Node table nodes.
      void update_nodes_ptr();

      /// For internal use only.
      void force_transform(uint64_t sub_idx, Trf* ctm);

      Quad2D* quads[8]; ///< list of available quadratures

      int cur_quad;     ///< active quadrature (index into 'quads')

      int total_mem;    ///< total memory in bytes used by the tables

      int max_mem;      ///< peak memory usage

      Node* new_node(int mask, int num_points); ///< allocates a new Node structure

      virtual void  handle_overflow_idx() = 0;

      void replace_cur_node(Node* node);

      void check_order(Quad2D* quad, int order);

      static int idx2mask[6][2];  ///< index to mask table
    };

    // Debug helpers.
    static void check_params(int component, Function<double>::Node* cur_node, int num_components)
    {
      if (component < 0 || component > num_components)
        error("Invalid component. You are probably using Scalar-valued shapeset for an Hcurl / Hdiv problem.");
      if (cur_node == NULL)
        error("Invalid node. Did you call set_quad_order()?");
    }

    // Debug helpers.
    static void check_params(int component, Function<std::complex<double> >::Node* cur_node, int num_components)
    {
      if (component < 0 || component > num_components)
        error("Invalid component. You are probably using Scalar-valued shapeset for an Hcurl / Hdiv problem.");
      if (cur_node == NULL)
        error("Invalid node. Did you call set_quad_order()?");
    }

    // Debug helpers.
    static void check_table(int component, Function<double>::Node* cur_node, int n, const char* msg)
    {
      if (cur_node->values[component][n] == NULL)
        error("%s not precalculated for component %d. Did you call set_quad_order() with correct mask?", msg, component);
    }

    // Debug helpers.
    static void check_table(int component, Function<std::complex<double> >::Node* cur_node, int n, const char* msg)
    {
      if (cur_node->values[component][n] == NULL)
        error("%s not precalculated for component %d. Did you call set_quad_order() with correct mask?", msg, component);
    }  
  }
}
#endif<|MERGE_RESOLUTION|>--- conflicted
+++ resolved
@@ -102,96 +102,39 @@
       /// \brief Returns function values.
       /// \param component [in] The component of the function (0 or 1).
       /// \return The values of the function at all points of the current integration rule.
-<<<<<<< HEAD
-      Scalar* get_fn_values(int component = 0)
-      {
-        check_params(component, cur_node, num_components); check_table(component, cur_node,0, "Function values");
-        return cur_node->values[component][0];
-      }
-=======
       Scalar* get_fn_values(int component = 0);
->>>>>>> bf89954d
 
       /// \brief Returns the x partial derivative.
       /// \param component [in] The component of the function (0 or 1).
       /// \return The x partial derivative of the function at all points of the current integration rule.
-<<<<<<< HEAD
-      Scalar* get_dx_values(int component = 0)
-      {
-        check_params(component, cur_node, num_components); check_table(component, cur_node,1, "DX values");
-        return cur_node->values[component][1];
-      }
-=======
       Scalar* get_dx_values(int component = 0);
->>>>>>> bf89954d
 
       /// \brief Returns the y partial derivative.
       /// \param component [in] The component of the function (0 or 1).
       /// \return The y partial derivative of the function at all points of the current integration rule.
-<<<<<<< HEAD
-      Scalar* get_dy_values(int component = 0)
-      {
-        check_params(component, cur_node, num_components); check_table(component, cur_node,2, "DY values");
-        return cur_node->values[component][2];
-      }
-=======
       Scalar* get_dy_values(int component = 0);
->>>>>>> bf89954d
 
       /// \brief Returns both x and y partial derivatives.
       /// This function provides the both often-used dx and dy values in one call.
       /// \param dx [out] Variable which receives the pointer to the first partial derivatives by x
       /// \param dy [out] Variable which receives the pointer to the first partial derivatives by y
       /// \param component [in] The component of the function (0 or 1).
-<<<<<<< HEAD
-      void get_dx_dy_values(Scalar*& dx, Scalar*& dy, int component = 0)
-      {
-        check_params(component, cur_node, num_components); check_table(component, cur_node,1, "DX values"); check_table(component, cur_node,2, "DY values");
-        dx = cur_node->values[component][1];
-        dy = cur_node->values[component][2];
-      }
-=======
       void get_dx_dy_values(Scalar*& dx, Scalar*& dy, int component = 0);
->>>>>>> bf89954d
 
       /// \brief Returns the second x partial derivative.
       /// \param component [in] The component of the function (0 or 1).
       /// \return The x second partial derivative of the function at all points of the current integration rule.
-<<<<<<< HEAD
-      Scalar* get_dxx_values(int component = 0)
-      {
-        check_params(component, cur_node, num_components); check_table(component, cur_node,3, "DXX values");
-        return cur_node->values[component][3];
-      }
-=======
       Scalar* get_dxx_values(int component = 0);
->>>>>>> bf89954d
 
       /// \brief Returns the second y partial derivative.
       /// \param component [in] The component of the function (0 or 1).
       /// \return The y second partial derivative of the function at all points of the current integration rule.
-<<<<<<< HEAD
-      Scalar* get_dyy_values(int component = 0)
-      {
-        check_params(component, cur_node, num_components); check_table(component, cur_node,4, "DYY values");
-        return cur_node->values[component][4];
-      }
-=======
       Scalar* get_dyy_values(int component = 0);
->>>>>>> bf89954d
 
       /// \brief Returns the second mixed derivative.
       /// \param component [in] The component of the function (0 or 1).
       /// \return The second mixed derivative of the function at all points of the current integration rule.
-<<<<<<< HEAD
-      Scalar* get_dxy_values(int component = 0)
-      {
-        check_params(component, cur_node, num_components); check_table(component, cur_node,5, "DXY values");
-        return cur_node->values[component][5];
-      }
-=======
       Scalar* get_dxy_values(int component = 0);
->>>>>>> bf89954d
 
       /// For internal use.
       Scalar* get_values(int a, int b);
