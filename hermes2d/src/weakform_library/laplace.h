// This file is part of Hermes2D.
//
// Hermes2D is free software: you can redistribute it and/or modify
// it under the terms of the GNU General Public License as published by
// the Free Software Foundation, either version 2 of the License, or
// (at your option) any later version.
//
// Hermes2D is distributed in the hope that it will be useful,
// but WITHOUT ANY WARRANTY; without even the implied warranty of
// MERCHANTABILITY or FITNESS FOR A PARTICULAR PURPOSE.  See the
// GNU General Public License for more details.
//
// You should have received a copy of the GNU General Public License
// along with Hermes2D.  If not, see <http://www.gnu.org/licenses/>.

#ifndef __H2D_LAPLACE_WEAK_FORMS_H
#define __H2D_LAPLACE_WEAK_FORMS_H

#include "../integrals/integrals_h1.h"

/* Default volumetric matrix form \int_{area} coeff \nabla u \cdot \nabla v d\bfx 
   coeff... constant number
*/

<<<<<<< HEAD
class DefaultMatrixFormStiffness : public WeakForm::MatrixFormVol
{
public:
  // Here the last parameter is optional. If not used, the form will be symmetric.
  DefaultMatrixFormStiffness(int i, int j, double coeff = 1.0, SymFlag symmetric = HERMES_SYM) 
        : WeakForm::MatrixFormVol(i, j, symmetric), coeff(coeff) { }
  DefaultMatrixFormStiffness(int i, int j, std::string area, double coeff = 1.0, SymFlag symmetric = HERMES_SYM) 
        : WeakForm::MatrixFormVol(i, j, symmetric, area), coeff(coeff) { }

  template<typename Real, typename Scalar>
  Scalar matrix_form(int n, double *wt, Func<Scalar> *u_ext[], Func<Real> *u, 
                     Func<Real> *v, Geom<Real> *e, ExtData<Scalar> *ext) {
    return coeff * int_grad_u_grad_v<Real, Scalar>(n, wt, u, v);
  }

  scalar value(int n, double *wt, Func<scalar> *u_ext[], Func<double> *u, 
               Func<double> *v, Geom<double> *e, ExtData<scalar> *ext) {
    return matrix_form<scalar, scalar>(n, wt, u_ext, u, v, e, ext);
  }

  Ord ord(int n, double *wt, Func<Ord> *u_ext[], Func<Ord> *u, Func<Ord> *v, 
          Geom<Ord> *e, ExtData<Ord> *ext) {
    return matrix_form<Ord, Ord>(n, wt, u_ext, u, v, e, ext);
  }

  private:
    double coeff;
};

/* Default volumetric matrix form \int_{area} coeff u v d\bfx 
   coeff... constant number
*/

class DefaultMatrixFormMass : public WeakForm::MatrixFormVol
{
public:
  // Here the last parameter is optional. If not used, the form will be symmetric.
  DefaultMatrixFormMass(int i, int j, double coeff = 1.0, SymFlag symmetric = HERMES_SYM) 
        : WeakForm::MatrixFormVol(i, j, symmetric), coeff(coeff) { }
  DefaultMatrixFormMass(int i, int j, std::string area, double coeff = 1.0, SymFlag symmetric = HERMES_SYM) 
        : WeakForm::MatrixFormVol(i, j, symmetric, area), coeff(coeff) { }

  template<typename Real, typename Scalar>
  Scalar matrix_form(int n, double *wt, Func<Scalar> *u_ext[], Func<Real> *u, 
                     Func<Real> *v, Geom<Real> *e, ExtData<Scalar> *ext) {
    return coeff * int_u_v<Real, Scalar>(n, wt, u, v);
  }

  scalar value(int n, double *wt, Func<scalar> *u_ext[], Func<double> *u, 
               Func<double> *v, Geom<double> *e, ExtData<scalar> *ext) {
    return matrix_form<scalar, scalar>(n, wt, u_ext, u, v, e, ext);
  }

  Ord ord(int n, double *wt, Func<Ord> *u_ext[], Func<Ord> *u, Func<Ord> *v, 
          Geom<Ord> *e, ExtData<Ord> *ext) {
    return matrix_form<Ord, Ord>(n, wt, u_ext, u, v, e, ext);
  }

  private:
    double coeff;
};
=======
namespace Laplace {
  namespace DefaultVolumetricMatrixForms {
    class MatrixFormStiffness : public WeakForm::MatrixFormVol
    {
    public:
      MatrixFormStiffness(int i, int j, double coeff = 1.0) 
            : WeakForm::MatrixFormVol(i, j, HERMES_SYM), coeff(coeff) { }
      MatrixFormStiffness(int i, int j, std::string area, double coeff = 1.0) 
            : WeakForm::MatrixFormVol(i, j, HERMES_SYM, area), coeff(coeff) { }

      template<typename Real, typename Scalar>
      Scalar matrix_form(int n, double *wt, Func<Scalar> *u_ext[], Func<Real> *u, 
                         Func<Real> *v, Geom<Real> *e, ExtData<Scalar> *ext) {
        return coeff * int_grad_u_grad_v<Real, Scalar>(n, wt, u, v);
      }

      scalar value(int n, double *wt, Func<scalar> *u_ext[], Func<double> *u, 
                   Func<double> *v, Geom<double> *e, ExtData<scalar> *ext) {
        return matrix_form<scalar, scalar>(n, wt, u_ext, u, v, e, ext);
      }

      Ord ord(int n, double *wt, Func<Ord> *u_ext[], Func<Ord> *u, Func<Ord> *v, 
              Geom<Ord> *e, ExtData<Ord> *ext) {
        return matrix_form<Ord, Ord>(n, wt, u_ext, u, v, e, ext);
      }

      private:
        double coeff;
    };

    /* Default volumetric matrix form \int_{area} coeff u v d\bfx 
       coeff... constant number
    */

    class MatrixFormMass : public WeakForm::MatrixFormVol
    {
    public:
      MatrixFormMass(int i, int j, double coeff = 1.0) 
            : WeakForm::MatrixFormVol(i, j, HERMES_SYM), coeff(coeff) { }
      MatrixFormMass(int i, int j, std::string area, double coeff = 1.0) 
            : WeakForm::MatrixFormVol(i, j, HERMES_SYM, area), coeff(coeff) { }

      template<typename Real, typename Scalar>
      Scalar matrix_form(int n, double *wt, Func<Scalar> *u_ext[], Func<Real> *u, 
                         Func<Real> *v, Geom<Real> *e, ExtData<Scalar> *ext) {
        return coeff * int_u_v<Real, Scalar>(n, wt, u, v);
      }

      scalar value(int n, double *wt, Func<scalar> *u_ext[], Func<double> *u, 
                   Func<double> *v, Geom<double> *e, ExtData<scalar> *ext) {
        return matrix_form<scalar, scalar>(n, wt, u_ext, u, v, e, ext);
      }

      Ord ord(int n, double *wt, Func<Ord> *u_ext[], Func<Ord> *u, Func<Ord> *v, 
              Geom<Ord> *e, ExtData<Ord> *ext) {
        return matrix_form<Ord, Ord>(n, wt, u_ext, u, v, e, ext);
      }

      private:
        double coeff;
    };

    /* Default volumetric matrix form \int_{area} (coeff1, coeff2) \cdot \nabla u vd\bfx 
       coeff1, coeff2... constant number
    */

    class MatrixFormAdvection : public WeakForm::MatrixFormVol
    {
    public:
     MatrixFormAdvection(int i, int j, double coeff1, double coeff2) 
       : WeakForm::MatrixFormVol(i, j, HERMES_NONSYM), coeff1(coeff1), coeff2(coeff2) { }
     MatrixFormAdvection(int i, int j, std::string area, double coeff1, double coeff2) 
       : WeakForm::MatrixFormVol(i, j, HERMES_NONSYM, area), coeff1(coeff1), coeff2(coeff2) { }

      template<typename Real, typename Scalar>
      Scalar matrix_form(int n, double *wt, Func<Scalar> *u_ext[], Func<Real> *u, 
                         Func<Real> *v, Geom<Real> *e, ExtData<Scalar> *ext) {
        return   coeff1 * int_dudx_v<Real, Scalar>(n, wt, u, v)
               + coeff2 * int_dudy_v<Real, Scalar>(n, wt, u, v);
      }

      scalar value(int n, double *wt, Func<scalar> *u_ext[], Func<double> *u, 
                   Func<double> *v, Geom<double> *e, ExtData<scalar> *ext) {
        return matrix_form<scalar, scalar>(n, wt, u_ext, u, v, e, ext);
      }

      Ord ord(int n, double *wt, Func<Ord> *u_ext[], Func<Ord> *u, Func<Ord> *v, 
              Geom<Ord> *e, ExtData<Ord> *ext) {
        return matrix_form<Ord, Ord>(n, wt, u_ext, u, v, e, ext);
      }

      private:
      double coeff1, coeff2;
    };
  }

  namespace DefaultRightHandSides {
    // Generic class for non-constant right-hand side. 
    class NonConstRightHandSide
    {
    public:
      NonConstRightHandSide() { };
>>>>>>> d3426d57

      virtual scalar value(double x, double y) const = 0;
      virtual Ord ord(Ord x, Ord y) const = 0;
    };
  }

  namespace DefaultVolumetricVectorForms {
      /* Default volumetric vector form \int_{area} coeff v d\bfx 
         coeff... constant number
      */

      class VectorFormConst : public WeakForm::VectorFormVol
      {
      public:
        VectorFormConst(int i, double coeff) 
                     : WeakForm::VectorFormVol(i), coeff(coeff) { }
        VectorFormConst(int i, std::string area, double coeff) 
                     : WeakForm::VectorFormVol(i, area), coeff(coeff) { }

        virtual scalar value(int n, double *wt, Func<scalar> *u_ext[], Func<double> *v,
                             Geom<double> *e, ExtData<scalar> *ext) {
          return coeff * int_v<scalar, scalar>(n, wt, v);
        }

        virtual Ord ord(int n, double *wt, Func<Ord> *u_ext[], Func<Ord> *v,
                Geom<Ord> *e, ExtData<Ord> *ext) {
          return int_v<Ord, Ord>(n, wt, v);
        }

      private:
        double coeff;
      };

      /* Default volumetric vector form \int_{area} rhs(x, y) v d\bfx 
         rhs(x, y)... non-constant right-hand side
      */
      class VectorFormNonConst : public WeakForm::VectorFormVol
      {
      public:
        VectorFormNonConst(int i, DefaultRightHandSides::NonConstRightHandSide* rhs) 
                     : WeakForm::VectorFormVol(i), rhs(rhs) { }
        VectorFormNonConst(int i, std::string area, DefaultRightHandSides::NonConstRightHandSide* rhs) 
                     : WeakForm::VectorFormVol(i, area), rhs(rhs) { }

        scalar value(int n, double *wt, Func<scalar> *u_ext[], Func<double> *v,
                     Geom<double> *e, ExtData<scalar> *ext) {
          scalar result = 0;
          for (int i = 0; i < n; i++)
            result += wt[i] * (rhs->value(e->x[i], e->y[i]) * v->val[i]);
          return result;
        }

        Ord ord(int n, double *wt, Func<Ord> *u_ext[], Func<Ord> *v,
                Geom<Ord> *e, ExtData<Ord> *ext) {
          Ord result = 0;
          for (int i = 0; i < n; i++)
            result += wt[i] * (rhs->ord(e->x[i], e->y[i]) * v->val[i]);
          return result;
        }

      private:
        DefaultRightHandSides::NonConstRightHandSide* rhs;
      };
  }

  namespace DefaultSurfaceMatrixForms {
    /* Default surface matrix form \int_{area} coeff u v dS
       coeff... constant number
    */

    class MatrixForm : public WeakForm::MatrixFormSurf
    {
    public:
      MatrixForm(int i, int j, double coeff) 
            : WeakForm::MatrixFormSurf(i, j), coeff(coeff) { }
      MatrixForm(int i, int j, std::string area, double coeff) 
            : WeakForm::MatrixFormSurf(i, j, area), coeff(coeff) { }

      template<typename Real, typename Scalar>
      Scalar matrix_form_surf(int n, double *wt, Func<Scalar> *u_ext[], Func<Real> *u, 
                              Func<Real> *v, Geom<Real> *e, ExtData<Scalar> *ext) {
        return coeff * int_u_v<Real, Scalar>(n, wt, u, v);
      }

      scalar value(int n, double *wt, Func<scalar> *u_ext[], Func<double> *u, Func<double> *v, 
                   Geom<double> *e, ExtData<scalar> *ext) {
        return matrix_form_surf<scalar, scalar>(n, wt, u_ext, u, v, e, ext);
      }

      Ord ord(int n, double *wt, Func<Ord> *u_ext[], Func<Ord> *u, 
              Func<Ord> *v, Geom<Ord> *e, ExtData<Ord> *ext) {
        return matrix_form_surf<Ord, Ord>(n, wt, u_ext, u, v, e, ext);
      }

      private:
        double coeff;
    };
  }

  namespace DefaultSurfaceVectorForms {
    /* Default surface vector form \int_{area} coeff v dS
       coeff... constant number
    */

    class VectorForm : public WeakForm::VectorFormSurf
    {
    public:
      VectorForm(int i, double coeff) 
             : WeakForm::VectorFormSurf(i), coeff(coeff) { }
      VectorForm(int i, std::string area, double coeff) 
             : WeakForm::VectorFormSurf(i, area), coeff(coeff) { }

      template<typename Real, typename Scalar>
      Scalar vector_form_surf(int n, double *wt, Func<Scalar> *u_ext[], 
                              Func<Real> *v, Geom<Real> *e, ExtData<Scalar> *ext) {
        return coeff * int_v<Real, Scalar>(n, wt, v);
      }

      scalar value(int n, double *wt, Func<scalar> *u_ext[], Func<double> *v, 
                   Geom<double> *e, ExtData<scalar> *ext) {
        return vector_form_surf<scalar, scalar>(n, wt, u_ext, v, e, ext);
      }

      Ord ord(int n, double *wt, Func<Ord> *u_ext[], Func<Ord> *v, Geom<Ord> *e, ExtData<Ord> *ext) {
        return vector_form_surf<Ord, Ord>(n, wt, u_ext, v, e, ext);
      }

    private:
      double coeff;
    };
  }

  namespace DefaultWeakForms {
    /* Default weak form for the Laplace equation -Laplace u = 0
    */

    class WeakFormLaplace : public WeakForm
    {
    public:
      WeakFormLaplace() : WeakForm(1)
      {
        add_matrix_form(new DefaultVolumetricMatrixForms::MatrixFormStiffness(0, 0));
      };
    };
  }

  namespace DefaultEssentialBCs {
    /* Default non-constant Dirichlet boundary condition 
       based on an exact solution
    */

    class EssentialBCNonConst : public EssentialBC
    {
    public:
      EssentialBCNonConst(Hermes::vector<std::string> markers_, 
                                 ExactSolutionScalar* exact_solution) : 
            EssentialBC(Hermes::vector<std::string>()), exact_solution(exact_solution) 
      {
        for (unsigned int i=0; i < markers.size(); i++) markers.push_back(markers_[i]);
      };
      EssentialBCNonConst(std::string marker, ExactSolutionScalar* exact_solution) : 
            EssentialBC(Hermes::vector<std::string>()), exact_solution(exact_solution) 
      {
        markers.push_back(marker);
      };
  
      ~EssentialBCNonConst() {};

      virtual EssentialBCValueType get_value_type() const { 
        return BC_FUNCTION; 
      };

      virtual scalar value(double x, double y) const {
        return exact_solution->value(x, y);
      };

      ExactSolutionScalar* exact_solution;
    };
  }
}
#endif<|MERGE_RESOLUTION|>--- conflicted
+++ resolved
@@ -22,78 +22,15 @@
    coeff... constant number
 */
 
-<<<<<<< HEAD
-class DefaultMatrixFormStiffness : public WeakForm::MatrixFormVol
-{
-public:
-  // Here the last parameter is optional. If not used, the form will be symmetric.
-  DefaultMatrixFormStiffness(int i, int j, double coeff = 1.0, SymFlag symmetric = HERMES_SYM) 
-        : WeakForm::MatrixFormVol(i, j, symmetric), coeff(coeff) { }
-  DefaultMatrixFormStiffness(int i, int j, std::string area, double coeff = 1.0, SymFlag symmetric = HERMES_SYM) 
-        : WeakForm::MatrixFormVol(i, j, symmetric, area), coeff(coeff) { }
-
-  template<typename Real, typename Scalar>
-  Scalar matrix_form(int n, double *wt, Func<Scalar> *u_ext[], Func<Real> *u, 
-                     Func<Real> *v, Geom<Real> *e, ExtData<Scalar> *ext) {
-    return coeff * int_grad_u_grad_v<Real, Scalar>(n, wt, u, v);
-  }
-
-  scalar value(int n, double *wt, Func<scalar> *u_ext[], Func<double> *u, 
-               Func<double> *v, Geom<double> *e, ExtData<scalar> *ext) {
-    return matrix_form<scalar, scalar>(n, wt, u_ext, u, v, e, ext);
-  }
-
-  Ord ord(int n, double *wt, Func<Ord> *u_ext[], Func<Ord> *u, Func<Ord> *v, 
-          Geom<Ord> *e, ExtData<Ord> *ext) {
-    return matrix_form<Ord, Ord>(n, wt, u_ext, u, v, e, ext);
-  }
-
-  private:
-    double coeff;
-};
-
-/* Default volumetric matrix form \int_{area} coeff u v d\bfx 
-   coeff... constant number
-*/
-
-class DefaultMatrixFormMass : public WeakForm::MatrixFormVol
-{
-public:
-  // Here the last parameter is optional. If not used, the form will be symmetric.
-  DefaultMatrixFormMass(int i, int j, double coeff = 1.0, SymFlag symmetric = HERMES_SYM) 
-        : WeakForm::MatrixFormVol(i, j, symmetric), coeff(coeff) { }
-  DefaultMatrixFormMass(int i, int j, std::string area, double coeff = 1.0, SymFlag symmetric = HERMES_SYM) 
-        : WeakForm::MatrixFormVol(i, j, symmetric, area), coeff(coeff) { }
-
-  template<typename Real, typename Scalar>
-  Scalar matrix_form(int n, double *wt, Func<Scalar> *u_ext[], Func<Real> *u, 
-                     Func<Real> *v, Geom<Real> *e, ExtData<Scalar> *ext) {
-    return coeff * int_u_v<Real, Scalar>(n, wt, u, v);
-  }
-
-  scalar value(int n, double *wt, Func<scalar> *u_ext[], Func<double> *u, 
-               Func<double> *v, Geom<double> *e, ExtData<scalar> *ext) {
-    return matrix_form<scalar, scalar>(n, wt, u_ext, u, v, e, ext);
-  }
-
-  Ord ord(int n, double *wt, Func<Ord> *u_ext[], Func<Ord> *u, Func<Ord> *v, 
-          Geom<Ord> *e, ExtData<Ord> *ext) {
-    return matrix_form<Ord, Ord>(n, wt, u_ext, u, v, e, ext);
-  }
-
-  private:
-    double coeff;
-};
-=======
 namespace Laplace {
   namespace DefaultVolumetricMatrixForms {
     class MatrixFormStiffness : public WeakForm::MatrixFormVol
     {
     public:
-      MatrixFormStiffness(int i, int j, double coeff = 1.0) 
-            : WeakForm::MatrixFormVol(i, j, HERMES_SYM), coeff(coeff) { }
-      MatrixFormStiffness(int i, int j, std::string area, double coeff = 1.0) 
-            : WeakForm::MatrixFormVol(i, j, HERMES_SYM, area), coeff(coeff) { }
+      MatrixFormStiffness(int i, int j, double coeff = 1.0, SymFlag sym = HERMES_SYM) 
+            : WeakForm::MatrixFormVol(i, j, sym), coeff(coeff) { }
+      MatrixFormStiffness(int i, int j, std::string area, double coeff = 1.0, SymFlag sym = HERMES_SYM) 
+            : WeakForm::MatrixFormVol(i, j, sym, area), coeff(coeff) { }
 
       template<typename Real, typename Scalar>
       Scalar matrix_form(int n, double *wt, Func<Scalar> *u_ext[], Func<Real> *u, 
@@ -122,10 +59,10 @@
     class MatrixFormMass : public WeakForm::MatrixFormVol
     {
     public:
-      MatrixFormMass(int i, int j, double coeff = 1.0) 
-            : WeakForm::MatrixFormVol(i, j, HERMES_SYM), coeff(coeff) { }
-      MatrixFormMass(int i, int j, std::string area, double coeff = 1.0) 
-            : WeakForm::MatrixFormVol(i, j, HERMES_SYM, area), coeff(coeff) { }
+      MatrixFormMass(int i, int j, double coeff = 1.0, SymFlag sym = HERMES_SYM) 
+            : WeakForm::MatrixFormVol(i, j, sym), coeff(coeff) { }
+      MatrixFormMass(int i, int j, std::string area, double coeff = 1.0, SymFlag sym = HERMES_SYM) 
+            : WeakForm::MatrixFormVol(i, j, sym, area), coeff(coeff) { }
 
       template<typename Real, typename Scalar>
       Scalar matrix_form(int n, double *wt, Func<Scalar> *u_ext[], Func<Real> *u, 
@@ -187,7 +124,6 @@
     {
     public:
       NonConstRightHandSide() { };
->>>>>>> d3426d57
 
       virtual scalar value(double x, double y) const = 0;
       virtual Ord ord(Ord x, Ord y) const = 0;
