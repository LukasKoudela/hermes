--- conflicted
+++ resolved
@@ -20,13 +20,6 @@
 #include "weakform_library/weakforms_hcurl.h"
 namespace Hermes
 {
-<<<<<<< HEAD
-  matrix_right=create_matrix<Scalar>(matrix_solver);
-  matrix_left=create_matrix<Scalar>(matrix_solver);
-  vector_right=create_vector<Scalar>(matrix_solver);
-  // Create matrix solver.
-  solver = create_linear_solver(matrix_solver, matrix_right, vector_right);
-=======
   namespace Hermes2D
   {
     template<typename Scalar>
@@ -35,12 +28,12 @@
       stage_wf_left(dp->get_spaces().size()), start_from_zero_K_vector(start_from_zero_K_vector), residual_as_vector(residual_as_vector), iteration(0) 
     {
       // Check for not implemented features.
-      if (matrix_solver != Hermes::SOLVER_UMFPACK)
-        error("Sorry, rk_time_step() still only works with UMFpack.");
->>>>>>> 4b4d706b
-
+
+      matrix_right=create_matrix<Scalar>(matrix_solver);
+      matrix_left=create_matrix<Scalar>(matrix_solver);
+      vector_right=create_vector<Scalar>(matrix_solver);
       // Create matrix solver.
-      solver = create_linear_solver(matrix_solver, &matrix_right, &vector_right);
+      solver = create_linear_solver(matrix_solver, matrix_right, vector_right);
 
       // Vector K_vector of length num_stages * ndof. will represent
       // the 'K_i' vectors in the usual R-K notation.
@@ -49,104 +42,30 @@
       // Vector u_ext_vec will represent h \sum_{j=1}^s a_{ij} K_i.
       u_ext_vec = new Scalar[num_stages * dp->get_num_dofs()];
 
-<<<<<<< HEAD
-template<typename Scalar>
-RungeKutta<Scalar>::~RungeKutta()
-{
-  delete solver;
-  delete matrix_right;
-  delete matrix_left;
-  delete vector_right;
-  delete [] K_vector;
-  delete [] u_ext_vec;
-  delete [] vector_left;
-}
-
-template<typename Scalar>
-void RungeKutta<Scalar>::multiply_as_diagonal_block_matrix(SparseMatrix<Scalar>* matrix, int num_blocks,
-  Scalar* source_vec, Scalar* target_vec)
-{
-  int size = matrix->get_size();
-  for (int i = 0; i < num_blocks; i++) 
-  {
-    matrix->multiply_with_vector(source_vec + i*size, target_vec + i*size);
-  }
-}
-=======
       // Vector for the left part of the residual.
       vector_left = new Scalar[num_stages*  dp->get_num_dofs()];
     }
->>>>>>> 4b4d706b
 
     template<typename Scalar>
     RungeKutta<Scalar>::~RungeKutta()
     {
       delete solver;
+      delete matrix_right;
+      delete matrix_left;
+      delete vector_right;
       delete [] K_vector;
       delete [] u_ext_vec;
       delete [] vector_left;
     }
 
-<<<<<<< HEAD
-    // Zero utility vectors.
-    if(start_from_zero_K_vector || !iteration)
-      memset(K_vector, 0, num_stages * ndof * sizeof(Scalar));
-    memset(u_ext_vec, 0, num_stages * ndof * sizeof(Scalar));
-    memset(vector_left, 0, num_stages * ndof * sizeof(Scalar));
-
-    // Assemble the block-diagonal mass matrix M of size ndof times ndof.
-    // The corresponding part of the global residual vector is obtained 
-    // just by multiplication with the stage vector K.
-    // FIXME: This should not be repeated if spaces have not changed.
-    stage_dp_left.assemble(matrix_left, NULL);
-
-    // The Newton's loop.
-    double residual_norm;
-    int it = 1;
-    while (true) 
-    {
-      // Prepare vector h\sum_{j=1}^s a_{ij} K_j.
-      prepare_u_ext_vec(time_step, slns_prev_time_projection);
-
-      // Residual corresponding to the stage derivatives k_i in the equation k_i - f(...) = 0.
-      multiply_as_diagonal_block_matrix(matrix_left, num_stages, K_vector, vector_left);
-
-      // Assemble the block Jacobian matrix of the stationary residual F
-      // Diagonal blocks are created even if empty, so that matrix_left
-      // can be added later.
-      bool force_diagonal_blocks = true;
-      bool add_dir_lift = true;
-      stage_dp_right.assemble(u_ext_vec, NULL, vector_right, force_diagonal_blocks, add_dir_lift);
-
-      // Finalizing the residual vector.
-      vector_right->add_vector(vector_left);
-
-      // Multiply the residual vector with -1 since the matrix
-      // equation reads J(Y^n) \deltaY^{n+1} = -F(Y^n).
-      vector_right->change_sign();
-
-      // Measure the residual norm.
-      if (residual_as_vector)
-        // Calculate the l2-norm of residual vector.
-        residual_norm = hermes2d.get_l2_norm(vector_right);
-      else 
-      {
-        // Translate residual vector into residual functions.
-        Hermes::vector<bool> add_dir_lift_vector;
-        add_dir_lift_vector.reserve(1);
-        add_dir_lift_vector.push_back(add_dir_lift);
-        Solution<Scalar>::vector_to_solutions(vector_right, stage_dp_right.get_spaces(), residuals_vector, add_dir_lift_vector);
-        residual_norm = hermes2d.calc_norms(residuals_vector);
-=======
-    template<typename Scalar>
-    void RungeKutta<Scalar>::multiply_as_diagonal_block_matrix(UMFPackMatrix<Scalar>* matrix, int num_blocks,
+    template<typename Scalar>
+    void RungeKutta<Scalar>::multiply_as_diagonal_block_matrix(SparseMatrix<Scalar>* matrix, int num_blocks,
       Scalar* source_vec, Scalar* target_vec)
     {
       int size = matrix->get_size();
       for (int i = 0; i < num_blocks; i++) 
       {
         matrix->multiply_with_vector(source_vec + i*size, target_vec + i*size);
->>>>>>> 4b4d706b
       }
     }
 
@@ -215,37 +134,6 @@
           add_dir_lift.push_back(false);
         }
 
-<<<<<<< HEAD
-      // If residual norm is within tolerance, or the maximum number
-      // of iteration has been reached, or the problem is linear, then quit.
-      if ((residual_norm < newton_tol || it > newton_max_iter) && it > 1) 
-        break;
-
-      bool rhs_only = (!jacobian_changed && it > 1);
-      if (!rhs_only) 
-      {
-        // Assemble the block Jacobian matrix of the stationary residual F
-        // Diagonal blocks are created even if empty, so that matrix_left
-        // can be added later.
-        stage_dp_right.assemble(u_ext_vec, matrix_right, NULL, force_diagonal_blocks, add_dir_lift);
-
-        // Adding the block mass matrix M to matrix_right. This completes the 
-        // resulting tensor Jacobian.
-        matrix_right->add_sparse_to_diagonal_blocks(num_stages, matrix_left);
-      }
-
-      // Solve the linear system.
-      if(!solver->solve()) 
-        error ("Matrix solver failed.\n");
-
-      // Add \deltaK^{n+1} to K^n.
-      for (unsigned int i = 0; i < num_stages*ndof; i++)
-        K_vector[i] += newton_damping_coeff * solver->get_solution()[i];
-
-      // Increase iteration counter.
-      it++;
-    }
-=======
         // Zero utility vectors.
         if(start_from_zero_K_vector || !iteration)
           memset(K_vector, 0, num_stages * ndof * sizeof(Scalar));
@@ -256,7 +144,7 @@
         // The corresponding part of the global residual vector is obtained 
         // just by multiplication with the stage vector K.
         // FIXME: This should not be repeated if spaces have not changed.
-        stage_dp_left.assemble(&matrix_left, NULL);
+        stage_dp_left.assemble(matrix_left, NULL);
 
         // The Newton's loop.
         double residual_norm;
@@ -267,33 +155,33 @@
           prepare_u_ext_vec(time_step, slns_prev_time_projection);
 
           // Residual corresponding to the stage derivatives k_i in the equation k_i - f(...) = 0.
-          multiply_as_diagonal_block_matrix(&matrix_left, num_stages, K_vector, vector_left);
+          multiply_as_diagonal_block_matrix(matrix_left, num_stages, K_vector, vector_left);
 
           // Assemble the block Jacobian matrix of the stationary residual F
           // Diagonal blocks are created even if empty, so that matrix_left
           // can be added later.
           bool force_diagonal_blocks = true;
           bool add_dir_lift = true;
-          stage_dp_right.assemble(u_ext_vec, NULL, &vector_right, force_diagonal_blocks, add_dir_lift);
+          stage_dp_right.assemble(u_ext_vec, NULL, vector_right, force_diagonal_blocks, add_dir_lift);
 
           // Finalizing the residual vector.
-          vector_right.add_vector(vector_left);
+          vector_right->add_vector(vector_left);
 
           // Multiply the residual vector with -1 since the matrix
           // equation reads J(Y^n) \deltaY^{n+1} = -F(Y^n).
-          vector_right.change_sign();
+          vector_right->change_sign();
 
           // Measure the residual norm.
           if (residual_as_vector)
             // Calculate the l2-norm of residual vector.
-            residual_norm = hermes2d.get_l2_norm(&vector_right);
+            residual_norm = hermes2d.get_l2_norm(vector_right);
           else 
           {
             // Translate residual vector into residual functions.
             Hermes::vector<bool> add_dir_lift_vector;
             add_dir_lift_vector.reserve(1);
             add_dir_lift_vector.push_back(add_dir_lift);
-            Solution<Scalar>::vector_to_solutions(&vector_right, stage_dp_right.get_spaces(), residuals_vector, add_dir_lift_vector);
+            Solution<Scalar>::vector_to_solutions(vector_right, stage_dp_right.get_spaces(), residuals_vector, add_dir_lift_vector);
             residual_norm = hermes2d.calc_norms(residuals_vector);
           }
 
@@ -330,11 +218,11 @@
             // Assemble the block Jacobian matrix of the stationary residual F
             // Diagonal blocks are created even if empty, so that matrix_left
             // can be added later.
-            stage_dp_right.assemble(u_ext_vec, &matrix_right, NULL, force_diagonal_blocks, add_dir_lift);
+            stage_dp_right.assemble(u_ext_vec, matrix_right, NULL, force_diagonal_blocks, add_dir_lift);
 
             // Adding the block mass matrix M to matrix_right. This completes the 
             // resulting tensor Jacobian.
-            matrix_right.add_to_diagonal_blocks(num_stages, &matrix_left);
+            matrix_right->add_sparse_to_diagonal_blocks(num_stages, matrix_left);
           }
 
           // Solve the linear system.
@@ -348,7 +236,6 @@
           // Increase iteration counter.
           it++;
         }
->>>>>>> 4b4d706b
 
         // If max number of iterations was exceeded, fail.
         if (it >= newton_max_iter) 
