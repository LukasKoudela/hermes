// This file is part of Hermes2D.
//
// Hermes2D is free software: you can redistribute it and/or modify
// it under the terms of the GNU General Public License as published by
// the Free Software Foundation, either version 2 of the License, or
// (at your option) any later version.
//
// Hermes2D is distributed in the hope that it will be useful,
// but WITHOUT ANY WARRANTY; without even the implied warranty of
// MERCHANTABILITY or FITNESS FOR A PARTICULAR PURPOSE.  See the
// GNU General Public License for more details.
//
// You should have received a copy of the GNU General Public License
// along with Hermes2D.  If not, see <http://www.gnu.org/licenses/>.

#define HERMES_REPORT_INFO
#define HERMES_REPORT_WARN

#include "h2d_common.h"
#include "integrals_h1.h"
#include "limit_order.h"
#include "discrete_problem.h"
#include "traverse.h"
#include "space/space.h"
#include "precalc.h"
#include "../../hermes_common/matrix.h"
#include "../../hermes_common/solver/umfpack_solver.h"
#include "refmap.h"
#include "solution.h"
#include "config.h"
#include "neighbor.h"
#include "views/scalar_view.h"
#include "views/base_view.h"

std::map<DiscreteProblem::SurfVectorFormsKey, double*, DiscreteProblem::SurfVectorFormsKeyCompare> 
DiscreteProblem::surf_forms_cache = 
    *new std::map<DiscreteProblem::SurfVectorFormsKey, double*, DiscreteProblem::SurfVectorFormsKeyCompare>();

std::map<DiscreteProblem::VolVectorFormsKey, double*, DiscreteProblem::VolVectorFormsKeyCompare> 
DiscreteProblem::vol_forms_cache = 
    *new std::map<DiscreteProblem::VolVectorFormsKey, double*, DiscreteProblem::VolVectorFormsKeyCompare>();

DiscreteProblem::SurfVectorFormsKey DiscreteProblem::surf_forms_key = 
  DiscreteProblem::SurfVectorFormsKey(NULL, 0, 0, 0, 0);
DiscreteProblem::VolVectorFormsKey DiscreteProblem::vol_forms_key = 
  DiscreteProblem::VolVectorFormsKey(NULL, 0, 0);

void DiscreteProblem::empty_form_caches()
{
  std::map<DiscreteProblem::SurfVectorFormsKey, double*, DiscreteProblem::SurfVectorFormsKeyCompare>::iterator its;
  for(its = DiscreteProblem::surf_forms_cache.begin(); its != DiscreteProblem::surf_forms_cache.end(); its++)
    delete [] (*its).second;

  // This maybe is not needed.
  DiscreteProblem::surf_forms_cache.clear();

  std::map<DiscreteProblem::VolVectorFormsKey, double*, DiscreteProblem::VolVectorFormsKeyCompare>::iterator itv;
  for(itv = DiscreteProblem::vol_forms_cache.begin(); itv != DiscreteProblem::vol_forms_cache.end(); itv++)
    delete [] (*itv).second;

  // This maybe is not needed.
  DiscreteProblem::vol_forms_cache.clear();
};

<<<<<<< HEAD
DiscreteProblem::DiscreteProblem(WeakForm* wf, Hermes::Tuple<Space *> spaces, bool is_linear) :
=======
DiscreteProblem::DiscreteProblem(WeakForm* wf, Hermes::vector<Space *> spaces,
        bool is_linear) :
>>>>>>> 78a2095c
  wf(wf), is_linear(is_linear), wf_seq(-1), spaces(spaces)
{
  _F_
  // Sanity checks.
  int neq = wf->get_neq();

  if (spaces.size() != (unsigned) neq) error("Bad number of spaces in DiscreteProblem.");
  if (spaces.size() > 0) have_spaces = true;
  else error("Zero number of spaces in DiscreteProblem.");

  // Internal variables settings.
  sp_seq = new int[neq];
  memset(sp_seq, -1, sizeof(int) * neq);

  // Matrix related settings.
  matrix_buffer = NULL;
  matrix_buffer_dim = 0;
  have_matrix = false;
  values_changed = true;
  struct_changed = true;

  // Initialize precalc shapesets according to spaces provided.
  this->pss = new PrecalcShapeset*[neq];
  for (int i = 0; i < neq; i++) this->pss[i] = NULL;
  this->num_user_pss = 0;
  for (int i = 0; i < neq; i++){
    Shapeset *shapeset = spaces[i]->get_shapeset();
    if (shapeset == NULL) error("Internal in DiscreteProblem::init_spaces().");
    PrecalcShapeset *p = new PrecalcShapeset(shapeset);
    if (p == NULL) error("New PrecalcShapeset could not be allocated in DiscreteProblem::init_spaces().");
    this->pss[i] = p;
    this->num_user_pss++;
  }  

  // Create global enumeration of dof and fill the ndof variable.
  this->ndof = Space::assign_dofs(this->spaces);

  // Update the weak formulation with the user-supplied string markers
  // according to the conversion table contained in the mesh.
  this->wf->update_markers_acc_to_conversion(spaces[0]->get_mesh()->markers_conversion);

  // There is a special function that sets a DiscreteProblem to be FVM.
  // Purpose is that this constructor looks cleaner and is simpler.
  this->is_fvm = false;
  
  vector_valued_forms = false;
}

DiscreteProblem::~DiscreteProblem()
{
  _F_
  free();
  if (sp_seq != NULL) delete [] sp_seq;
  for(int i = 0; i < num_user_pss; i++)
    delete pss[i];
}

void DiscreteProblem::free()
{
  _F_
  struct_changed = values_changed = true;
  memset(sp_seq, -1, sizeof(int) * wf->get_neq());
  wf_seq = -1;
}

int DiscreteProblem::get_num_dofs()
{
  _F_
  ndof = 0;
  for (int i = 0; i < wf->get_neq(); i++)
    ndof += Space::get_num_dofs(spaces[i]);
  return ndof;
}

scalar** DiscreteProblem::get_matrix_buffer(int n)
{
  _F_
  if (n <= matrix_buffer_dim) return matrix_buffer;
  if (matrix_buffer != NULL) delete [] matrix_buffer;
  matrix_buffer_dim = n;
  return (matrix_buffer = new_matrix<scalar>(n, n));
}

//// matrix structure precalculation ///////////////////////////////////////////////////////////////

// This functions is identical in H2D and H3D.
bool DiscreteProblem::is_up_to_date()
{
  _F_
  // check if we can reuse the matrix structure
  bool up_to_date = true;
  if (!have_matrix) up_to_date = false;
  
  for (int i = 0; i < wf->get_neq(); i++)
  {
    if (spaces[i]->get_seq() != sp_seq[i])
    { 
      up_to_date = false; 
      break; 
    }
  }
  
  if (wf->get_seq() != wf_seq)
    up_to_date = false;

  return up_to_date;
}

//// matrix creation ///////////////////////////////////////////////////////////////////////////////

// This functions is identical in H2D and H3D.
void DiscreteProblem::create(SparseMatrix* mat, Vector* rhs, bool rhsonly, 
                             bool force_diagonal_blocks, Table* block_weights)
{
  _F_

    int neq = this->wf->get_neq();
  if (is_up_to_date())
  {
    if (!rhsonly && mat != NULL) 
    {
      verbose("Reusing matrix sparse structure.");
      mat->zero();
    }
    if (rhs != NULL) rhs->zero();
    return;
  }
  
  // For DG, the sparse structure is different as we have to account for over-edge calculations.
  bool is_DG = false;
  for(unsigned int i = 0; i < this->wf->mfsurf.size(); i++) {
    if(this->wf->mfsurf[i].area == H2D_DG_INNER_EDGE) {
      is_DG = true;
      break;
    }
  }
  for(unsigned int i = 0; i < this->wf->vfsurf.size(); i++) {
    if(this->wf->vfsurf[i].area == H2D_DG_INNER_EDGE) {
      is_DG = true;
      break;
    }
  }

  int ndof = get_num_dofs();
  
  if (mat != NULL)  // mat may be NULL when assembling the rhs for NOX
  {
    // Spaces have changed: create the matrix from scratch.
    mat->free();
    mat->prealloc(ndof);

    AUTOLA_CL(AsmList, al, neq);
    AUTOLA_OR(Mesh*, meshes, neq);
    bool **blocks = wf->get_blocks(force_diagonal_blocks);

    // Init multi-mesh traversal.
    for (int i = 0; i < neq; i++) meshes[i] = spaces[i]->get_mesh();

    Traverse trav;
    trav.begin(neq, meshes);

    // Loop through all elements.
    Element **e;
    while ((e = trav.get_next_state(NULL, NULL)) != NULL) {
      // Obtain assembly lists for the element at all spaces.
      for (int i = 0; i < neq; i++) {
        // TODO: do not get the assembly list again if the element was not changed.
        if (e[i] != NULL) spaces[i]->get_element_assembly_list(e[i], &(al[i]));
      }

      if(is_DG) {
        // Number of edges (= number of vertices).
        int num_edges = e[0]->get_num_surf();
        
        // Allocation an array of arrays of neighboring elements for every mesh x edge.
        Element **** neighbor_elems_arrays = new Element *** [neq];
        for(int i = 0; i < neq; i++)
          neighbor_elems_arrays[i] = new Element ** [num_edges];

        // The same, only for number of elements
        int ** neighbor_elems_counts = new int * [neq];
        for(int i = 0; i < neq; i++)
          neighbor_elems_counts[i] = new int [num_edges];

        // Get the neighbors.
        for(int el = 0; el < neq; el++) {
          NeighborSearch ns(e[el], meshes[el]);

          // Ignoring errors (and doing nothing) in case the edge is a boundary one.
          ns.set_ignore_errors(true);

          for(int ed = 0; ed < num_edges; ed++) {
            ns.set_active_edge(ed, false);
            std::vector<Element *> *neighbors = ns.get_neighbors();

            neighbor_elems_counts[el][ed] = ns.get_num_neighbors();
            neighbor_elems_arrays[el][ed] = new Element * [neighbor_elems_counts[el][ed]];
            for(int neigh = 0; neigh < neighbor_elems_counts[el][ed]; neigh++)
              neighbor_elems_arrays[el][ed][neigh] = (*neighbors)[neigh];
          }
        }

        // Pre-add into the stiffness matrix.
        for (int m = 0; m < neq; m++) {
          for(int el = 0; el < neq; el++) {

            // Do not include blocks with zero weight except if 
            // (force_diagonal_blocks == true && this is a diagonal block).
            bool is_diagonal_block = (m == el);
            if (is_diagonal_block == false || force_diagonal_blocks == false) {
              if (block_weights != NULL) {
                if (fabs(block_weights->get_A(m, el)) < 1e-12) continue;
              } 
            }

            for(int ed = 0; ed < num_edges; ed++) {
              for(int neigh = 0; neigh < neighbor_elems_counts[el][ed]; neigh++) {
                if ((blocks[m][el] || blocks[el][m]) && e[m] != NULL)  {
                  AsmList *am = &(al[m]);
                  AsmList *an = new AsmList;
                  spaces[el]->get_element_assembly_list(neighbor_elems_arrays[el][ed][neigh], an);
                  
                  // pretend assembling of the element stiffness matrix
                  // register nonzero elements
                  for (int i = 0; i < am->cnt; i++) {
                    if (am->dof[i] >= 0) {
                      for (int j = 0; j < an->cnt; j++) {
                        if (an->dof[j] >= 0) {
                          if(blocks[m][el]) mat->pre_add_ij(am->dof[i], an->dof[j]);
                          if(blocks[el][m]) mat->pre_add_ij(an->dof[j], am->dof[i]);
                        }
                      }
                    }
                  }
                  delete an;
                }
              }
            }
	  }
        }

        // Deallocation an array of arrays of neighboring elements for every mesh x edge.
        for(int el = 0; el < neq; el++) {
          for(int ed = 0; ed < num_edges; ed++)
            delete [] neighbor_elems_arrays[el][ed];
          delete [] neighbor_elems_arrays[el];
        }
        delete [] neighbor_elems_arrays;

        // The same, only for number of elements.
        for(int el = 0; el < neq; el++)
          delete [] neighbor_elems_counts[el];
        delete [] neighbor_elems_counts;
      }

      // Go through all equation-blocks of the local stiffness matrix.
      for (int m = 0; m < neq; m++) {
        for (int n = 0; n < neq; n++) {

          // Do not include blocks with zero weight except if 
          // (force_diagonal_blocks == true && this is a diagonal block).
          bool is_diagonal_block = (m == n);
          if (is_diagonal_block == false || force_diagonal_blocks == false) {
            if (block_weights != NULL) {
              if (fabs(block_weights->get_A(m, n)) < 1e-12) continue;
            } 
	  }

          if (blocks[m][n] && e[m] != NULL && e[n] != NULL) {
            AsmList *am = &(al[m]);
            AsmList *an = &(al[n]);

            // Pretend assembling of the element stiffness matrix.
            for (int i = 0; i < am->cnt; i++) {
              if (am->dof[i] >= 0) {
                for (int j = 0; j < an->cnt; j++) {
                  if (an->dof[j] >= 0) {
                    mat->pre_add_ij(am->dof[i], an->dof[j]);
                  }
                }
              }
            }
          }
        }
      }
    }

    trav.finish();
    delete [] blocks;

    mat->alloc();
  }
  
  // WARNING: unlike Matrix::alloc(), Vector::alloc(ndof) frees the memory occupied 
  // by previous vector before allocating
  if (rhs != NULL) rhs->alloc(ndof);    

  // save space seq numbers and weakform seq number, so we can detect their changes
  for (int i = 0; i < neq; i++)
    sp_seq[i] = spaces[i]->get_seq();
  
  wf_seq = wf->get_seq();

  struct_changed = true;
  have_matrix = true;
}

//// assembly //////////////////////////////////////////////////////////////////////////////////////

// Light version for linear problems.
// The Table is here for optional weighting of matrix blocks in systems.
void DiscreteProblem::assemble(SparseMatrix* mat, Vector* rhs, bool rhsonly, 
                               bool force_diagonal_blocks, Table* block_weights) 
{
  _F_
  assemble(NULL, mat, rhs, rhsonly, force_diagonal_blocks, block_weights);
}

// General assembling function for nonlinear problems. For linear problems use the 
// light version above.
// The Table is here for optional weighting of matrix blocks in systems.
void DiscreteProblem::assemble(scalar* coeff_vec, SparseMatrix* mat, Vector* rhs, bool rhsonly, 
                               bool force_diagonal_blocks, Table* block_weights)
{
  /* BEGIN IDENTICAL CODE WITH H3D */

  _F_
  // Sanity checks.
  if (!have_spaces) error("You have to call DiscreteProblem::set_spaces() before calling assemble().");
  int neq = this->wf->get_neq();
  for (int i=0; i < neq; i++)
  {
    if (this->spaces[i] == NULL) error("A space is NULL in assemble().");
  }
  if (block_weights != NULL) {
    if (block_weights->get_size() != neq)
      error ("Bad dimension of block scaling table in DiscreteProblem::assemble().");
  } 

  // Creating matrix sparse structure.
  this->create(mat, rhs, rhsonly, force_diagonal_blocks, block_weights);

  // Convert the coefficient vector 'coeff_vec' into solutions Hermes::vector 'u_ext'.
  Hermes::vector<Solution*> u_ext;
  if (coeff_vec != NULL) {
    for (int i = 0; i < neq; i++) 
    {
      u_ext.push_back(new Solution(this->spaces[i]->get_mesh()));
      Solution::vector_to_solution(coeff_vec, this->spaces[i], u_ext[i]);
    }
  }
  else for (int i = 0; i < neq; i++) u_ext.push_back(NULL);
 


  /* DEBUG
  BaseView b0("E", new WinGeom(0, 0, 300, 300));
  BaseView b1("F", new WinGeom(300, 0, 300, 300));
  if (neq > 1) {
    b0.show(this->spaces[0]);
    b1.show(this->spaces[1]);
  }
  ScalarView s0("E", new WinGeom(0, 0, 300, 300));
  ScalarView s1("F", new WinGeom(300, 0, 300, 300));
  if (neq > 1) {
    if (u_ext[0] != NULL && u_ext[1] != NULL) {
      s0.show(u_ext[0]);
      s1.show(u_ext[1]);
      View::wait();
    }
  }
  */







  /* END IDENTICAL CODE WITH H3D */

  bool bnd[4];			    // FIXME: magic number - maximal possible number of element surfaces
  SurfPos surf_pos[4];
  AUTOLA_CL(AsmList, al, neq);
  AUTOLA_OR(bool, nat, neq);
  AUTOLA_OR(bool, isempty, neq);
  AsmList *am, *an;
  reset_warn_order();

  int marker;

  // create slave pss's for test functions, init quadrature points
  AUTOLA_OR(PrecalcShapeset*, spss, neq);
  PrecalcShapeset *fu, *fv;
  AUTOLA_CL(RefMap, refmap, neq);
  for (int i = 0; i < neq; i++)
  {
    spss[i] = new PrecalcShapeset(pss[i]);
    pss [i]->set_quad_2d(&g_quad_2d_std);
    spss[i]->set_quad_2d(&g_quad_2d_std);
    refmap[i].set_quad_2d(&g_quad_2d_std);
  }

  // initialize matrix buffer
  matrix_buffer = NULL;
  matrix_buffer_dim = 0;
  if (mat != NULL) get_matrix_buffer(9);

  // obtain a list of assembling stages
  std::vector<WeakForm::Stage> stages;
  wf->get_stages(spaces, u_ext, stages, rhsonly);

  // Loop through all assembling stages -- the purpose of this is increased performance
  // in multi-mesh calculations, where, e.g., only the right hand side uses two meshes.
  // In such a case, the matrix forms are assembled over one mesh, and only the rhs
  // traverses through the union mesh. On the other hand, if you don't use multi-mesh
  // at all, there will always be only one stage in which all forms are assembled as usual.
  Traverse trav;
  for (unsigned ss = 0; ss < stages.size(); ss++)
  {
    WeakForm::Stage* s = &stages[ss];
    for (unsigned i = 0; i < s->idx.size(); i++)
      s->fns[i] = pss[s->idx[i]];
    for (unsigned i = 0; i < s->ext.size(); i++)
      s->ext[i]->set_quad_2d(&g_quad_2d_std);
    trav.begin(s->meshes.size(), &(s->meshes.front()), &(s->fns.front()));

    // assemble one stage
    Element** e;
    while ((e = trav.get_next_state(bnd, surf_pos)) != NULL)
    {
      // find a non-NULL e[i]
      Element* e0;
      for (unsigned int i = 0; i < s->idx.size(); i++)
        if ((e0 = e[i]) != NULL) break;
      if (e0 == NULL) continue;

      // set maximum integration order for use in integrals, see limit_order()
      update_limit_table(e0->get_mode());

      // Obtain assembly lists for the element at all spaces of the stage, set appropriate mode for each pss.
      // NOTE: Active elements and transformations for external functions (including the solutions from previous
      // Newton's iteration) as well as basis functions (master PrecalcShapesets) have already been set in 
      // trav.get_next_state(...).
      memset(isempty, 0, sizeof(bool) * neq);
      for (unsigned int i = 0; i < s->idx.size(); i++)
      {
        int j = s->idx[i];
        if (e[i] == NULL) 
        { 
          isempty[j] = true; 
          continue; 
        }

        // TODO: do not obtain again if the element was not changed.
        spaces[j]->get_element_assembly_list(e[i], &(al[j]));

        // This is different in H3D (PrecalcShapeset is not used).
        // Set active element to all test functions.
        spss[j]->set_active_element(e[i]);
        spss[j]->set_master_transform();

        // This is different in H3D (PrecalcShapeset is not used).
        refmap[j].set_active_element(e[i]);
        refmap[j].force_transform(pss[j]->get_transform(), pss[j]->get_ctm());
        
        // Mark the active element on each mesh in order to prevent assembling on its edges from the other side.
        e[i]->visited = true;
      }
      // Boundary marker.
      marker = e0->marker;

      init_cache();     // This is different in H2D.

      //// assemble volume matrix forms //////////////////////////////////////
      if (mat != NULL)
      {
        for (unsigned ww = 0; ww < s->mfvol.size(); ww++)
        {
          WeakForm::MatrixFormVol* mfv = s->mfvol[ww];
          if (isempty[mfv->i] || isempty[mfv->j]) continue;
          if (fabs(mfv->scaling_factor) < 1e-12) continue;
          if (mfv->area != HERMES_ANY && !wf->is_in_area(marker, mfv->area)) continue;
          int m = mfv->i;  
          int n = mfv->j;  

          // If a block scaling table is provided, and if the scaling coefficient 
          // A_mn for this block is zero, then the form does not need to be assembled.
          scalar block_scaling_coeff = 1.;
          if (block_weights != NULL) {
            if (fabs(block_weights->get_A(m, n)) < 1e-12) continue;
            block_scaling_coeff = block_weights->get_A(m, n);
          }

          fu = pss[n]; 
          fv = spss[m];  
          am = &al[m];  
          an = &al[n];
          bool tra = (m != n) && (mfv->sym != 0);
          bool sym = (m == n) && (mfv->sym == 1);

          /* BEGIN IDENTICAL CODE WITH H3D */

          // assemble the local stiffness matrix for the form mfv
          scalar **local_stiffness_matrix;
          if(rhsonly == false)
            local_stiffness_matrix = get_matrix_buffer(std::max(am->cnt, an->cnt));
          for (int i = 0; i < am->cnt; i++)
          {
            if (!tra && am->dof[i] < 0) continue;
            fv->set_active_shape(am->idx[i]);

            if (!sym) // unsymmetric block
            {
              for (int j = 0; j < an->cnt; j++) 
              {
                fu->set_active_shape(an->idx[j]);
                if (an->dof[j] < 0) 
                {
                  // Linear problems only: Subtracting Dirichlet lift contribution from the RHS:
                  if (rhs != NULL && this->is_linear) 
                  {
                    scalar val = eval_form(mfv, u_ext, fu, fv, &(refmap[n]),
                            &(refmap[m])) * an->coef[j] * am->coef[i];
                    rhs->add(am->dof[i], -val);
                  } 
                }
                else if (rhsonly == false) 
                {
                  scalar val = block_scaling_coeff * eval_form(mfv, u_ext, fu, fv, &(refmap[n]),
                          &(refmap[m])) * an->coef[j] * am->coef[i];
                  local_stiffness_matrix[i][j] = val;
                }
              }
            }
            else // symmetric block
            {
              for (int j = 0; j < an->cnt; j++) 
              {
                if (j < i && an->dof[j] >= 0) continue;
                fu->set_active_shape(an->idx[j]);
                if (an->dof[j] < 0) 
                {
                  // Linear problems only: Subtracting Dirichlet lift contribution from the RHS:
                  if (rhs != NULL && this->is_linear) 
                  {
                    scalar val = eval_form(mfv, u_ext, fu, fv, &(refmap[n]),
                            &(refmap[m])) * an->coef[j] * am->coef[i];
                    rhs->add(am->dof[i], -val);
                  }
                } 
                else if (rhsonly == false) 
                {
                  scalar val = block_scaling_coeff * eval_form(mfv, u_ext, fu, fv, &(refmap[n]),
                          &(refmap[m])) * an->coef[j] * am->coef[i];
                  local_stiffness_matrix[i][j] = local_stiffness_matrix[j][i] = val;
                }
              }
            }
          }

          // insert the local stiffness matrix into the global one
          if (rhsonly == false)
            mat->add(am->cnt, an->cnt, local_stiffness_matrix, am->dof, an->dof);

          // insert also the off-diagonal (anti-)symmetric block, if required
          if (tra)
          {
            if (mfv->sym < 0) 
              chsgn(local_stiffness_matrix, am->cnt, an->cnt);
            
            transpose(local_stiffness_matrix, am->cnt, an->cnt);

            if (rhsonly == false) 
              mat->add(an->cnt, am->cnt, local_stiffness_matrix, an->dof, am->dof);

            // Linear problems only: Subtracting Dirichlet lift contribution from the RHS:
            if (rhs != NULL && this->is_linear) 
            {
              for (int j = 0; j < am->cnt; j++) 
              {
                if (am->dof[j] < 0) 
                {
                  for (int i = 0; i < an->cnt; i++) 
                  {
                    if (an->dof[i] >= 0) 
                    {
                      rhs->add(an->dof[i], -local_stiffness_matrix[i][j]);
                    }
                  }
                }
              }
            }
          }
        }
      }

      /* END IDENTICAL CODE WITH H3D
         Assembling of volume vector forms below is almost identical, there
         is only one line of difference that is highlighted below */

      //// assemble volume vector forms ////////////////////////////////////////
      if (rhs != NULL)
      {
        for (unsigned int ww = 0; ww < s->vfvol.size(); ww++)
        {
          WeakForm::VectorFormVol* vfv = s->vfvol[ww];
          if (isempty[vfv->i]) continue;
          if (fabs(vfv->scaling_factor) < 1e-12) continue;
          if (vfv->area != HERMES_ANY && !wf->is_in_area(marker, vfv->area)) continue;
          int m = vfv->i;  
          fv = spss[m];    // H3D uses fv = test_fn + m;
          am = &(al[m]);

          for (int i = 0; i < am->cnt; i++)
          {
            if (am->dof[i] < 0) continue;
            fv->set_active_shape(am->idx[i]);
            
            if(vector_valued_forms) {
              vol_forms_key = VolVectorFormsKey(vfv->fn, fv->get_active_element()->id, am->idx[i]);
              if(vol_forms_cache[vol_forms_key] == NULL)
                rhs->add(am->dof[i], eval_form(vfv, u_ext, fv, &(refmap[m])) * am->coef[i]);
              else
                rhs->add(am->dof[i], vol_forms_cache[vol_forms_key][m]);
            }
            else {
              scalar val = eval_form(vfv, u_ext, fv, &(refmap[m])) * am->coef[i];
              rhs->add(am->dof[i], val);
            }
          }
        }
      }

      // assemble surface integrals now: loop through surfaces of the element.
      for (int isurf = 0; isurf < e0->get_num_surf(); isurf++)
      {
        // H3D is freeing a fn_cache at this point

        //if (!bnd[isurf]) continue;
        
        marker = surf_pos[isurf].marker;

        // obtain the list of shape functions which are nonzero on this surface
        for (unsigned int i = 0; i < s->idx.size(); i++) 
        {
          if (e[i] == NULL) continue;
          int j = s->idx[i];
          // For inner edges (with marker == 0), bc_types should not be called, 
          // for them it is not important what value (true/false) is set, as it
          // is not read anywhere.
          if(marker > 0)
            nat[j] = (spaces[j]->bc_types->get_type(marker) == BC_NATURAL);
          spaces[j]->get_boundary_assembly_list(e[i], isurf, &al[j]);
        }

        if(bnd[isurf] == 1)  // Assemble boundary edges:
        {
          if (mat != NULL)
          {
            for (unsigned int ww = 0; ww < s->mfsurf.size(); ww++)
            {
              WeakForm::MatrixFormSurf* mfs = s->mfsurf[ww];
              if (isempty[mfs->i] || isempty[mfs->j]) continue;
              if (fabs(mfs->scaling_factor) < 1e-12) continue;
              if (mfs->area == H2D_DG_INNER_EDGE) continue;
              if (mfs->area != HERMES_ANY && mfs->area != H2D_DG_BOUNDARY_EDGE && !wf->is_in_area(marker, mfs->area)) continue;
              int m = mfs->i;  
              int n = mfs->j;  

              // If a block scaling table is provided, and if the scaling coefficient 
              // A_mn for this block is zero, then the form does not need to be assembled.
              scalar block_scaling_coeff = 1.;
              if (block_weights != NULL) {
                if (fabs(block_weights->get_A(m, n)) < 1e-12) continue;
                block_scaling_coeff = block_weights->get_A(m, n);
              }

              fu = pss[n];      // This is different in H3D.
              fv = spss[m];     // This is different in H3D.
              am = &(al[m]);
              an = &(al[n]);
            
              if (!nat[m] || !nat[n]) continue;
              
              surf_pos[isurf].base = trav.get_base();
              surf_pos[isurf].space_v = spaces[m];
              surf_pos[isurf].space_u = spaces[n];

              scalar **local_stiffness_matrix = get_matrix_buffer(std::max(am->cnt, an->cnt));
              for (int i = 0; i < am->cnt; i++)
              {
                if (am->dof[i] < 0) continue;
                fv->set_active_shape(am->idx[i]);
                for (int j = 0; j < an->cnt; j++)
                {
                  fu->set_active_shape(an->idx[j]);
                  if (an->dof[j] < 0) 
                  {
                    // Linear problems only: Subtracting Dirichlet lift contribution from the RHS:
                    if (rhs != NULL && this->is_linear) 
                    {
                      scalar val = eval_form(mfs, u_ext, fu, fv, &(refmap[n]),
                              &(refmap[m]), surf_pos + isurf) * an->coef[j] * am->coef[i];
                      rhs->add(am->dof[i], -val);
                    }
                  }
                  else if (rhsonly == false) 
                  {
                    scalar val = block_scaling_coeff * eval_form(mfs, u_ext, fu, fv, &(refmap[n]),
                            &(refmap[m]), surf_pos + isurf) * an->coef[j] * am->coef[i];
                    local_stiffness_matrix[i][j] = val;
                  } 
                }
              }
              if (rhsonly == false) 
                mat->add(am->cnt, an->cnt, local_stiffness_matrix, am->dof, an->dof);
            }
          }

          // assemble surface vector forms /////////////////////////////////////
          if (rhs != NULL)
          {
            for (unsigned int ww = 0; ww < s->vfsurf.size(); ww++)
            {
              WeakForm::VectorFormSurf* vfs = s->vfsurf[ww];
              if (isempty[vfs->i]) continue;
              if (fabs(vfs->scaling_factor) < 1e-12) continue;
              if (vfs->area == H2D_DG_INNER_EDGE) continue;
              if (vfs->area != HERMES_ANY && vfs->area != H2D_DG_BOUNDARY_EDGE && !wf->is_in_area(marker, vfs->area)) continue;
              int m = vfs->i;  
              fv = spss[m];        // This is different from H3D.  
              am = &(al[m]);

              if (vfs->area == HERMES_ANY && !nat[m]) continue;

              surf_pos[isurf].base = trav.get_base();
              surf_pos[isurf].space_v = spaces[m];

              for (int i = 0; i < am->cnt; i++)
              {
                if (am->dof[i] < 0) continue;
                fv->set_active_shape(am->idx[i]);
                
                if (vector_valued_forms) {
                  surf_forms_key = SurfVectorFormsKey(vfs->fn, fv->get_active_element()->id, isurf, am->idx[i], 
                      fv->get_transform());
                  if(surf_forms_cache[surf_forms_key] == NULL)
                    rhs->add(am->dof[i], eval_form(vfs, u_ext, fv, &(refmap[m]), surf_pos + isurf) * am->coef[i]);
                  else
                    rhs->add(am->dof[i], 0.5 * surf_forms_cache[surf_forms_key][m]);
                }
                else {
                  scalar val = eval_form(vfs, u_ext, fv, &(refmap[m]), surf_pos + isurf) * am->coef[i];
                  rhs->add(am->dof[i], val);
                }
              }
            }
          }
        }
        else  // Assemble inner edges (in discontinuous Galerkin discretization):
        {
          if (mat != NULL)
          {
            // assemble inner surface bilinear forms ///////////////////////////////////
            for (unsigned int ww = 0; ww < s->mfsurf.size(); ww++)
            {        
              WeakForm::MatrixFormSurf* mfs = s->mfsurf[ww];
              
              if (isempty[mfs->i] || isempty[mfs->j]) continue;         
              if (fabs(mfs->scaling_factor) < 1e-12) continue;
              if (mfs->area != H2D_DG_INNER_EDGE) continue;
              
              int m = mfs->i;    
              int n = mfs->j;
              fv = spss[m];
              fu = pss[n];
              am = &(al[m]);
              an = &(al[n]);
              
              surf_pos[isurf].base = trav.get_base();
              surf_pos[isurf].space_v = spaces[m];
              surf_pos[isurf].space_u = spaces[n];

              // Assemble DG inner surface matrix form - a single mesh version (all functions are defined on the
              // same mesh, with the same neighborhood of active element.
              
              // The following variables will be used to search for neighbors of the currently assembled element on 
              // the u- and v- meshes and work with the produced elemental neighborhoods.

              // Find all neighbors of active element across active edge and partition it into segements
              // shared by the active element and distinct neighbors.
              NeighborSearch *nbs_v = new NeighborSearch(refmap[m].get_active_element(), spaces[m]->get_mesh());
              nbs_v->set_active_edge(isurf);
              nbs_v->attach_pss(fv, &(refmap[m]));
              
              NeighborSearch *nbs_u = new NeighborSearch(refmap[n].get_active_element(), spaces[n]->get_mesh());
              nbs_u->set_active_edge(isurf);
              nbs_u->attach_pss(fu, &(refmap[n]));
              
              // Go through each segment of the active edge. If the active segment has already
              // been processed (when the neighbor element was assembled), it is skipped.
              for (int neighbor = 0; neighbor < nbs_v->get_num_neighbors(); neighbor++) 
              { 
                bool needs_processing_u = nbs_u->set_active_segment(neighbor);
                bool needs_processing_v = nbs_v->set_active_segment(neighbor);
                
                if (!needs_processing_u) continue;
                
                // Create the extended shapeset on the union of the central element and its current neighbor.
                int u_shapes_cnt = nbs_u->create_extended_shapeset(spaces[n], an);
                int v_shapes_cnt = nbs_v->create_extended_shapeset(spaces[m], am);
                
                scalar **local_stiffness_matrix = get_matrix_buffer(std::max(u_shapes_cnt, v_shapes_cnt));
                for (int i = 0; i < v_shapes_cnt; i++)
                {               
                  if (nbs_v->supported_shapes->dof[i] < 0) continue;
                  
                  // Get a pointer to the i-th shape function from the extended shapeset. If i is less than the 
                  // number of shape functions on the central element, the extended shape function will have non-zero
                  // values on the central element and will be zero on neighbor. Otherwise vice-versa.
                  ExtendedShapeFnPtr active_shape_v = nbs_v->supported_shapes->get_extended_shape_fn(i);
                  
                  for (int j = 0; j < u_shapes_cnt; j++)
                  { 
                    ExtendedShapeFnPtr active_shape_u = nbs_u->supported_shapes->get_extended_shape_fn(j);
                                        
                    if (nbs_u->supported_shapes->dof[j] < 0) 
                    {
                      if (rhs != NULL && this->is_linear) 
                      {
                        // Evaluate the form with the activated discontinuous shape functions.
                        scalar val = eval_dg_form(mfs, u_ext, nbs_u, nbs_v, active_shape_u, active_shape_v, surf_pos+isurf) 
                                        * active_shape_v->coef * active_shape_u->coef;
                                        
                        // Add the contribution to the global dof index.
                        rhs->add(nbs_v->supported_shapes->dof[i], -val);
                      }
                    } 
                    else if (rhsonly == false) 
                    {
                      scalar val = eval_dg_form(mfs, u_ext, nbs_u, nbs_v, active_shape_u, active_shape_v, surf_pos+isurf) 
                                        * active_shape_v->coef * active_shape_u->coef;
                      local_stiffness_matrix[i][j] = val;
                    }
                  }
                }
                if (rhsonly == false) 
                {
                  mat->add(v_shapes_cnt, u_shapes_cnt, local_stiffness_matrix, 
                          nbs_v->supported_shapes->dof, nbs_u->supported_shapes->dof);
                }
              }

              // This automatically restores the transformations pushed to the attached PrecalcShapesets fu/fv, so that
              // they are ready for any further form evaluation.
              delete nbs_u;
              delete nbs_v;
            }  
          }
          
          if (rhs != NULL)
          {
            for (unsigned int ww = 0; ww < s->vfsurf.size(); ww++)
            {
              WeakForm::VectorFormSurf* vfs = s->vfsurf[ww];
              
              if (isempty[vfs->i]) continue;
              if (fabs(vfs->scaling_factor) < 1e-12) continue;
              if (vfs->area != H2D_DG_INNER_EDGE) continue;
              
              int m = vfs->i;
              am = &(al[m]);

              // Find all neighbors of active element across active edge and partition it into segements
              // shared by the active element and distinct neighbors.
              NeighborSearch::MainKey nbs_key_m(e0->id, isurf);
              if (NeighborSearch::main_cache_m[nbs_key_m] == NULL)
              {
                NeighborSearch::main_cache_m[nbs_key_m] = new NeighborSearch(e0, this->get_space(0)->get_mesh());
                NeighborSearch::main_cache_m[nbs_key_m]->set_active_edge(isurf, false);
                PrecalcShapeset *fv_for_main_cache = new PrecalcShapeset(pss[0]->get_shapeset());
                fv_for_main_cache->set_active_element(e0);
                fv_for_main_cache->set_transform(refmap[0].get_transform());
                RefMap *rm_for_main_cache = new RefMap();
                rm_for_main_cache->set_active_element(e0);
                rm_for_main_cache->set_transform(refmap[0].get_transform());
                NeighborSearch::main_cache_m[nbs_key_m]->attach_pss(fv_for_main_cache, rm_for_main_cache);
              }
              NeighborSearch *nbs_v = NeighborSearch::main_cache_m[nbs_key_m];

              // Assemble DG inner surface vector form - a single mesh version.
              // Go through each segment of the active edge. Do not skip if the segment has already been 
              // processed.
              for (int neighbor = 0; neighbor < nbs_v->get_num_neighbors(); neighbor++) 
              {
                nbs_v->set_active_segment(neighbor, false);
              
                // Here we use the standard pss, possibly just transformed by NeighborSearch if there are more
                // than one segment (i.e. a "go-down" neighborhood as defined in the NeighborSearch class).
                // This is done automatically by NeighborSearch since we've attached to it the pss a few lines above.
                for (int i = 0; i < am->cnt; i++)       
                {
                  if (am->dof[i] < 0) continue;
                  nbs_v->get_pss()->set_active_shape(am->idx[i]); 
                  
                  if(vector_valued_forms) {
                    surf_forms_key = SurfVectorFormsKey(vfs->fn, nbs_v->get_pss()->get_active_element()->id, isurf, 
                        am->idx[i], nbs_v->get_pss()->get_transform());
                    if(surf_forms_cache[surf_forms_key] == NULL)
                      rhs->add(am->dof[i], eval_dg_form(vfs, u_ext, nbs_v, nbs_v->get_pss(), nbs_v->get_rm(), surf_pos+isurf) * am->coef[i]);
                    else
                      rhs->add(am->dof[i], 0.5 * surf_forms_cache[surf_forms_key][m]);
                  }
                  else {
                    scalar val = eval_dg_form(vfs, u_ext, nbs_v, nbs_v->get_pss(), nbs_v->get_rm(), surf_pos+isurf) * am->coef[i];
                    rhs->add(am->dof[i], val);
                  }
                }
              }
            }
          }
        }
      }
      
      delete_cache();   // This is different in H3D.
    }

    if (mat != NULL) mat->finish();
    if (rhs != NULL) rhs->finish();
    trav.finish();
  }

  for (int i = 0; i < neq; i++) delete spss[i];  // This is different from H3D.

  // Cleaning up.
  if (matrix_buffer != NULL) delete [] matrix_buffer;
  matrix_buffer = NULL;
  matrix_buffer_dim = 0;

  // Delete temporary solutions.
  for (int i = 0; i < neq; i++) 
  {
    if (u_ext[i] != NULL) 
    {
      delete u_ext[i];
      u_ext[i] = NULL;
    }
  }
}

//////////////////////////////////////////////////////////////////////////////////////////////////////////

// Initialize integration order for external functions
ExtData<Ord>* DiscreteProblem::init_ext_fns_ord(Hermes::vector<MeshFunction *> &ext)
{
  _F_
  ExtData<Ord>* fake_ext = new ExtData<Ord>;
  fake_ext->nf = ext.size();
  Func<Ord>** fake_ext_fn = new Func<Ord>*[fake_ext->nf];
  for (int i = 0; i < fake_ext->nf; i++)
    fake_ext_fn[i] = init_fn_ord(ext[i]->get_fn_order());
  fake_ext->fn = fake_ext_fn;

  return fake_ext;
}

// Initialize external functions (obtain values, derivatives,...)
ExtData<scalar>* DiscreteProblem::init_ext_fns(Hermes::vector<MeshFunction *> &ext, RefMap *rm, const int order)
{
  _F_
  ExtData<scalar>* ext_data = new ExtData<scalar>;
  Func<scalar>** ext_fn = new Func<scalar>*[ext.size()];
  for (unsigned i = 0; i < ext.size(); i++) {
    if (ext[i] != NULL) ext_fn[i] = init_fn(ext[i], rm, order);
    else ext_fn[i] = NULL;
  }
  ext_data->nf = ext.size();
  ext_data->fn = ext_fn;

  return ext_data;

}

// Initialize integration order on a given edge for external functions
ExtData<Ord>* DiscreteProblem::init_ext_fns_ord(Hermes::vector<MeshFunction *> &ext, int edge)
{
  _F_
  ExtData<Ord>* fake_ext = new ExtData<Ord>;
  fake_ext->nf = ext.size();
  Func<Ord>** fake_ext_fn = new Func<Ord>*[fake_ext->nf];
  for (int i = 0; i < fake_ext->nf; i++)
    fake_ext_fn[i] = init_fn_ord(ext[i]->get_edge_fn_order(edge));
  fake_ext->fn = fake_ext_fn;
  
  return fake_ext;
}

// Initialize discontinuous external functions (obtain values, derivatives,... on both sides of the 
// supplied NeighborSearch's active edge).
ExtData<scalar>* DiscreteProblem::init_ext_fns(Hermes::vector<MeshFunction *> &ext, NeighborSearch* nbs)
{  
  Func<scalar>** ext_fns = new Func<scalar>*[ext.size()];
  for(unsigned int j = 0; j < ext.size(); j++)
    ext_fns[j] = nbs->init_ext_fn(ext[j]);
  
  ExtData<scalar>* ext_data = new ExtData<scalar>;
  ext_data->fn = ext_fns;
  ext_data->nf = ext.size();
  
  return ext_data;
}

// Initialize integration order for discontinuous external functions.
ExtData<Ord>* DiscreteProblem::init_ext_fns_ord(Hermes::vector<MeshFunction *> &ext, NeighborSearch* nbs)
{ 
  Func<Ord>** fake_ext_fns = new Func<Ord>*[ext.size()];
  for (unsigned int j = 0; j < ext.size(); j++)
    fake_ext_fns[j] = nbs->init_ext_fn_ord(ext[j]);
  
  ExtData<Ord>* fake_ext = new ExtData<Ord>;
  fake_ext->fn = fake_ext_fns;
  fake_ext->nf = ext.size();
  
  return fake_ext;
}

// Initialize shape function values and derivatives (fill in the cache)
Func<double>* DiscreteProblem::get_fn(PrecalcShapeset *fu, RefMap *rm, const int order)
{
  _F_
  PrecalcShapeset::Key key(256 - fu->get_active_shape(), order, fu->get_transform(), fu->get_shapeset()->get_id());
  if (cache_fn[key] == NULL)
    cache_fn[key] = init_fn(fu, rm, order);

  return cache_fn[key];
}

// Caching transformed values
void DiscreteProblem::init_cache()
{
  _F_
  for (int i = 0; i < g_max_quad + 1 + 4 * g_max_quad + 4; i++)
  {
    cache_e[i] = NULL;
    cache_jwt[i] = NULL;
  }
}

void DiscreteProblem::delete_cache()
{
  _F_
  for (int i = 0; i < g_max_quad + 1 + 4 * g_max_quad + 4; i++)
  {
    if (cache_e[i] != NULL)
    {
      cache_e[i]->free(); delete cache_e[i];
      delete [] cache_jwt[i];
    }
  }
  for (std::map<PrecalcShapeset::Key, Func<double>*, PrecalcShapeset::Compare>::const_iterator it = cache_fn.begin(); 
       it != cache_fn.end(); it++)
  {
    (it->second)->free_fn(); delete (it->second);
  }
  cache_fn.clear();
}

////////////////////////////////////////////////////////////////////////////////////////////////////

// Actual evaluation of volume matrix form (calculates integral)
scalar DiscreteProblem::eval_form(WeakForm::MatrixFormVol *mfv, Hermes::vector<Solution *> u_ext, 
                        PrecalcShapeset *fu, PrecalcShapeset *fv, RefMap *ru, RefMap *rv)
{
  _F_
  // Determine the integration order.
  int order;
  int neq = wf->get_neq();
  if(this->is_fvm)
    order = ru->get_inv_ref_order();
  else {
    int inc = (fu->get_num_components() == 2) ? 1 : 0;
    
    // Order of solutions from the previous Newton iteration.
<<<<<<< HEAD
    AUTOLA_OR(Func<Ord>*, oi, neq);
    if (u_ext != Hermes::Tuple<Solution *>()) {
      for (int i = 0; i < neq; i++) {
=======
    AUTOLA_OR(Func<Ord>*, oi, wf->get_neq());
    if (u_ext != Hermes::vector<Solution *>()) {
      for (int i = 0; i < wf->get_neq(); i++) {
>>>>>>> 78a2095c
        if (u_ext[i] != NULL) oi[i] = init_fn_ord(u_ext[i]->get_fn_order() + inc);
        else oi[i] = init_fn_ord(0);
      }
    }
    else {
      for (int i = 0; i < neq; i++) oi[i] = init_fn_ord(0);
    }
    
    // Order of shape functions.
    Func<Ord>* ou = init_fn_ord(fu->get_fn_order() + inc);
    Func<Ord>* ov = init_fn_ord(fv->get_fn_order() + inc);
    
    // Order of additional external functions.
    ExtData<Ord>* fake_ext = init_ext_fns_ord(mfv->ext);
    
    // Order of geometric attributes (eg. for multiplication of a solution with coordinates, normals, etc.).
    double fake_wt = 1.0;
    Geom<Ord>* fake_e = init_geom_ord();
    
    // Total order of the matrix form.
    Ord o = mfv->ord(1, &fake_wt, oi, ou, ov, fake_e, fake_ext);
    
    // Increase due to reference map.
    order = ru->get_inv_ref_order();
    order += o.get_order();
    limit_order_nowarn(order);
    
    // Clean up.
    for (int i = 0; i < neq; i++) {  
      if (oi[i] != NULL) { oi[i]->free_ord(); delete oi[i]; }
    }
    if (ou != NULL) {
      ou->free_ord(); delete ou;
    }
    if (ov != NULL) {
      ov->free_ord(); delete ov;
    }
    if (fake_e != NULL) delete fake_e;
    if (fake_ext != NULL) {fake_ext->free_ord(); delete fake_ext;}
  }

  // Evaluate the form using the quadrature of the just calculated order.
  Quad2D* quad = fu->get_quad_2d();
  double3* pt = quad->get_points(order);
  int np = quad->get_num_points(order);

  // Init geometry and jacobian*weights.
  if (cache_e[order] == NULL)
  {
    cache_e[order] = init_geom_vol(ru, order);
    double* jac;
    if(ru->is_jacobian_const()) {
      jac = new double[np];
      double const_jacobian = ru->get_const_jacobian();
      for(int i = 0; i < np; i++)
        jac[i] = const_jacobian;
    }
    else
      jac = ru->get_jacobian(order);
    cache_jwt[order] = new double[np];
    for(int i = 0; i < np; i++)
      cache_jwt[order][i] = pt[i][2] * jac[i];
    if(ru->is_jacobian_const())
      delete [] jac;

  }
  Geom<double>* e = cache_e[order];
  double* jwt = cache_jwt[order];

<<<<<<< HEAD
  // Values of the previous Newton iteration, shape functions and external functions at quadrature points.
  AUTOLA_OR(Func<scalar>*, prev, neq);
  if (u_ext != Hermes::Tuple<Solution *>()) {
    for (int i = 0; i < neq; i++) {
=======
  // Values of the previous Newton iteration, shape functions and external functions in quadrature points.
  AUTOLA_OR(Func<scalar>*, prev, wf->get_neq());
  //for (int i = 0; i < wf->get_neq(); i++) prev[i]  = init_fn(u_ext[i], rv, order);
  if (u_ext != Hermes::vector<Solution *>()) {
    for (int i = 0; i < wf->get_neq(); i++) {
>>>>>>> 78a2095c
      if (u_ext[i] != NULL) prev[i] = init_fn(u_ext[i], rv, order);
      else prev[i] = NULL;
    }
  }
  else {
    for (int i = 0; i < neq; i++) prev[i] = NULL;
  }

  Func<double>* u = get_fn(fu, ru, order);
  Func<double>* v = get_fn(fv, rv, order);

  ExtData<scalar>* ext = init_ext_fns(mfv->ext, rv, order);
  
  scalar res = mfv->fn(np, jwt, prev, u, v, e, ext);
  
  // Clean up.
  for (int i = 0; i < neq; i++) {  
    if (prev[i] != NULL) prev[i]->free_fn(); delete prev[i]; 
  }
  if (ext != NULL) {ext->free(); delete ext;}

  // Scaling.
  res *= mfv->scaling_factor;

  return res;
}

// Actual evaluation of volume vector form (calculates integral)
<<<<<<< HEAD
scalar DiscreteProblem::eval_form(WeakForm::VectorFormVol *vfv, Hermes::Tuple<Solution *> u_ext, 
                                  PrecalcShapeset *fv, RefMap *rv)
=======
scalar DiscreteProblem::eval_form(WeakForm::VectorFormVol *vfv, Hermes::vector<Solution *> u_ext, PrecalcShapeset *fv, RefMap *rv)
>>>>>>> 78a2095c
{
  _F_
  // Determine the integration order.
  int order;
  int neq = wf->get_neq();
  if(this->is_fvm)
    order = rv->get_inv_ref_order();
  else {
    int inc = (fv->get_num_components() == 2) ? 1 : 0;
    
    // Order of solutions from the previous Newton iteration.
<<<<<<< HEAD
    AUTOLA_OR(Func<Ord>*, oi, neq);
    if (u_ext != Hermes::Tuple<Solution *>()) {
      for (int i = 0; i < neq; i++) {
=======
    AUTOLA_OR(Func<Ord>*, oi, wf->get_neq());
    //for (int i = 0; i < wf->get_neq(); i++) oi[i] = init_fn_ord(u_ext[i]->get_fn_order() + inc);
    if (u_ext != Hermes::vector<Solution *>()) {
      for (int i = 0; i < wf->get_neq(); i++) {
>>>>>>> 78a2095c
        if (u_ext[i] != NULL) oi[i] = init_fn_ord(u_ext[i]->get_fn_order() + inc);
        else oi[i] = init_fn_ord(0);
      }
    }
    else {
      for (int i = 0; i < neq; i++) oi[i] = init_fn_ord(0);
    }
    
    // Order of the shape function.
    Func<Ord>* ov = init_fn_ord(fv->get_fn_order() + inc);
    
    // Order of additional external functions.
    ExtData<Ord>* fake_ext = init_ext_fns_ord(vfv->ext);
    
    // Order of geometric attributes (eg. for multiplication of a solution with coordinates, normals, etc.).
    double fake_wt = 1.0;
    Geom<Ord>* fake_e = init_geom_ord();
    
    // Total order of the vector form.
    Ord o = vfv->ord(1, &fake_wt, oi, ov, fake_e, fake_ext);
    
    // Increase due to reference map.
    order = rv->get_inv_ref_order();
    order += o.get_order();
    limit_order_nowarn(order);

    // Clean up.
    for (int i = 0; i < neq; i++) { 
      if (oi[i] != NULL) {
        oi[i]->free_ord(); delete oi[i]; 
      }
    }
    if (ov != NULL) {ov->free_ord(); delete ov;}
    if (fake_e != NULL) delete fake_e;
    if (fake_ext != NULL) {fake_ext->free_ord(); delete fake_ext;}
  }

  // Evaluate the form using the quadrature of the just calculated order.
  Quad2D* quad = fv->get_quad_2d();
  double3* pt = quad->get_points(order);
  int np = quad->get_num_points(order);

  // Init geometry and jacobian*weights.
  if (cache_e[order] == NULL)
  {
    cache_e[order] = init_geom_vol(rv, order);
    double* jac;
    if(rv->is_jacobian_const()) {
      jac = new double[np];
      double const_jacobian = rv->get_const_jacobian();
      for(int i = 0; i < np; i++)
        jac[i] = const_jacobian;
    }
    else
      jac = rv->get_jacobian(order);
    cache_jwt[order] = new double[np];
    for(int i = 0; i < np; i++)
      cache_jwt[order][i] = pt[i][2] * jac[i];
    if(rv->is_jacobian_const())
      delete [] jac;
  }
  Geom<double>* e = cache_e[order];
  double* jwt = cache_jwt[order];

  // Values of the previous Newton iteration, shape functions and external functions in quadrature points.
<<<<<<< HEAD
  AUTOLA_OR(Func<scalar>*, prev, neq);
  if (u_ext != Hermes::Tuple<Solution *>()) {
    for (int i = 0; i < neq; i++) {
=======
  AUTOLA_OR(Func<scalar>*, prev, wf->get_neq());
  //for (int i = 0; i < wf->get_neq(); i++) prev[i]  = init_fn(u_ext[i], rv, order);
  if (u_ext != Hermes::vector<Solution *>()) {
    for (int i = 0; i < wf->get_neq(); i++) {
>>>>>>> 78a2095c
      if (u_ext[i] != NULL) prev[i]  = init_fn(u_ext[i], rv, order);
      else prev[i] = NULL;
    }
  }
  else {
    for (int i = 0; i < neq; i++) prev[i] = NULL;
  }

  Func<double>* v = get_fn(fv, rv, order);
  ExtData<scalar>* ext = init_ext_fns(vfv->ext, rv, order);

  scalar res = vfv->fn(np, jwt, prev, v, e, ext);

  // Clean up.
  for (int i = 0; i < neq; i++) { 
    if (prev[i] != NULL) {
      prev[i]->free_fn(); delete prev[i]; 
    }
  }
  if (ext != NULL) {ext->free(); delete ext;}
  
  // Scaling.
  res *= vfv->scaling_factor;

  return res;
}

// Actual evaluation of surface matrix forms (calculates integral)
scalar DiscreteProblem::eval_form(WeakForm::MatrixFormSurf *mfs, Hermes::vector<Solution *> u_ext, 
                        PrecalcShapeset *fu, PrecalcShapeset *fv, RefMap *ru, RefMap *rv, SurfPos* surf_pos)
{
  _F_
  // Determine the integration order.
  int order;
  int neq = wf->get_neq();
  if(this->is_fvm)
    order = ru->get_inv_ref_order();
  else {
    int inc = (fu->get_num_components() == 2) ? 1 : 0;
    
    // Order of solutions from the previous Newton iteration.
<<<<<<< HEAD
    AUTOLA_OR(Func<Ord>*, oi, neq);
    if (u_ext != Hermes::Tuple<Solution *>()) {
      for (int i = 0; i < neq; i++) {
=======
    AUTOLA_OR(Func<Ord>*, oi, wf->get_neq());
    //for (int i = 0; i < wf->get_neq(); i++) oi[i] = init_fn_ord(u_ext[i]->get_fn_order() + inc);
    if (u_ext != Hermes::vector<Solution *>()) {
      for (int i = 0; i < wf->get_neq(); i++) {
>>>>>>> 78a2095c
        if (u_ext[i] != NULL) oi[i] = init_fn_ord(u_ext[i]->get_edge_fn_order(surf_pos->surf_num) + inc);
        else oi[i] = init_fn_ord(0);
      }
    }
    else {
      for (int i = 0; i < neq; i++) oi[i] = init_fn_ord(0);
    }
    
    // Order of shape functions.
    Func<Ord>* ou = init_fn_ord(fu->get_edge_fn_order(surf_pos->surf_num) + inc);
    Func<Ord>* ov = init_fn_ord(fv->get_edge_fn_order(surf_pos->surf_num) + inc);
    
    // Order of additional external functions.
    ExtData<Ord>* fake_ext = init_ext_fns_ord(mfs->ext, surf_pos->surf_num);
    
    // Order of geometric attributes (eg. for multiplication of a solution with coordinates, normals, etc.).
    double fake_wt = 1.0;
    Geom<Ord>* fake_e = init_geom_ord();
    
    // Total order of the matrix form.
    Ord o = mfs->ord(1, &fake_wt, oi, ou, ov, fake_e, fake_ext);
    
    // Increase due to reference map.
    order = ru->get_inv_ref_order();
    
    order += o.get_order();
    limit_order_nowarn(order);
    
    // Clean up.
    for (int i = 0; i < neq; i++) {  
      if (oi[i] != NULL) { oi[i]->free_ord(); delete oi[i]; }
    }
    if (ou != NULL) {
      ou->free_ord(); delete ou;
    }
    if (ov != NULL) {
      ov->free_ord(); delete ov;
    }
    if (fake_e != NULL) delete fake_e;
    if (fake_ext != NULL) {fake_ext->free_ord(); delete fake_ext;}
  }
  
  // Evaluate the form using the quadrature of the just calculated order.
  Quad2D* quad = fu->get_quad_2d();
  
  int eo = quad->get_edge_points(surf_pos->surf_num, order);
  double3* pt = quad->get_points(eo);
  int np = quad->get_num_points(eo);

  // Init geometry and jacobian*weights.
  if (cache_e[eo] == NULL)
  {
    cache_e[eo] = init_geom_surf(ru, surf_pos, eo);
    double3* tan = ru->get_tangent(surf_pos->surf_num, eo);
    cache_jwt[eo] = new double[np];
    for(int i = 0; i < np; i++)
      cache_jwt[eo][i] = pt[i][2] * tan[i][2];
  }
  Geom<double>* e = cache_e[eo];
  double* jwt = cache_jwt[eo];

  // Values of the previous Newton iteration, shape functions and external functions in quadrature points.
<<<<<<< HEAD
  AUTOLA_OR(Func<scalar>*, prev, neq);
  if (u_ext != Hermes::Tuple<Solution *>()) {
    for (int i = 0; i < neq; i++) {
=======
  AUTOLA_OR(Func<scalar>*, prev, wf->get_neq());
  //for (int i = 0; i < wf->get_neq(); i++) prev[i]  = init_fn(u_ext[i], rv, eo);
  if (u_ext != Hermes::vector<Solution *>()) {
    for (int i = 0; i < wf->get_neq(); i++) {
>>>>>>> 78a2095c
      if (u_ext[i] != NULL) prev[i]  = init_fn(u_ext[i], rv, eo);
      else prev[i] = NULL;
    }
  }
  else {
    for (int i = 0; i < neq; i++) prev[i] = NULL;
  }

  Func<double>* u = get_fn(fu, ru, eo);
  Func<double>* v = get_fn(fv, rv, eo);
  ExtData<scalar>* ext = init_ext_fns(mfs->ext, rv, eo);

  scalar res = mfs->fn(np, jwt, prev, u, v, e, ext);

  // Clean up.
  for (int i = 0; i < neq; i++) { 
    if (prev[i] != NULL) {
      prev[i]->free_fn(); delete prev[i]; 
    }
  }
  if (ext != NULL) {ext->free(); delete ext;}
  
  // Scaling.
  res *= mfs->scaling_factor;

  return 0.5 * res; // Edges are parameterized from 0 to 1 while integration weights
                    // are defined in (-1, 1). Thus multiplying with 0.5 to correct
                    // the weights.
}

// Actual evaluation of surface vector form (calculates integral)
scalar DiscreteProblem::eval_form(WeakForm::VectorFormSurf *vfs, Hermes::vector<Solution *> u_ext, 
                        PrecalcShapeset *fv, RefMap *rv, SurfPos* surf_pos)
{
  _F_
  // Determine the integration order.
  int order;
  int neq = wf->get_neq();
  if(this->is_fvm)
    order = rv->get_inv_ref_order();
  else {
    int inc = (fv->get_num_components() == 2) ? 1 : 0;
    
    // Order of solutions from the previous Newton iteration.
<<<<<<< HEAD
    AUTOLA_OR(Func<Ord>*, oi, neq);
    if (u_ext != Hermes::Tuple<Solution *>()) {
      for (int i = 0; i < neq; i++) {
=======
    AUTOLA_OR(Func<Ord>*, oi, wf->get_neq());
    //for (int i = 0; i < wf->get_neq(); i++) oi[i] = init_fn_ord(u_ext[i]->get_fn_order() + inc);
    if (u_ext != Hermes::vector<Solution *>()) {
      for (int i = 0; i < wf->get_neq(); i++) {
>>>>>>> 78a2095c
        if (u_ext[i] != NULL) oi[i] = init_fn_ord(u_ext[i]->get_edge_fn_order(surf_pos->surf_num) + inc);
        else oi[i] = init_fn_ord(0);
      }
    }
    else {
      for (int i = 0; i < neq; i++) oi[i] = init_fn_ord(0);
    }
    
    // Order of the shape function.
    Func<Ord>* ov = init_fn_ord(fv->get_edge_fn_order(surf_pos->surf_num) + inc);
    
    // Order of additional external functions.
    ExtData<Ord>* fake_ext = init_ext_fns_ord(vfs->ext, surf_pos->surf_num);
    
    // Order of geometric attributes (eg. for multiplication of a solution with coordinates, normals, etc.).
    double fake_wt = 1.0;
    Geom<Ord>* fake_e = init_geom_ord();
    
    // Total order of the vector form.
    Ord o = vfs->ord(1, &fake_wt, oi, ov, fake_e, fake_ext);
    
    // Increase due to reference map.
    order = rv->get_inv_ref_order();
    
    order += o.get_order();
    limit_order_nowarn(order);
    
    // Clean up.
    for (int i = 0; i < neq; i++) { 
      if (oi[i] != NULL) {
        oi[i]->free_ord(); delete oi[i]; 
      }
    }
    if (ov != NULL) {ov->free_ord(); delete ov;}
    if (fake_e != NULL) delete fake_e;
    if (fake_ext != NULL) {fake_ext->free_ord(); delete fake_ext;}
  }
  
  // Evaluate the form using the quadrature of the just calculated order.
  Quad2D* quad = fv->get_quad_2d();
  
  int eo = quad->get_edge_points(surf_pos->surf_num, order);
  double3* pt = quad->get_points(eo);
  int np = quad->get_num_points(eo);

  // Init geometry and jacobian*weights.
  if (cache_e[eo] == NULL)
  {
    cache_e[eo] = init_geom_surf(rv, surf_pos, eo);
    double3* tan = rv->get_tangent(surf_pos->surf_num, eo);
    cache_jwt[eo] = new double[np];
    for(int i = 0; i < np; i++)
      cache_jwt[eo][i] = pt[i][2] * tan[i][2];
  }
  Geom<double>* e = cache_e[eo];
  double* jwt = cache_jwt[eo];

  // Values of the previous Newton iteration, shape functions and external functions in quadrature points.
<<<<<<< HEAD
  AUTOLA_OR(Func<scalar>*, prev, neq);
  if (u_ext != Hermes::Tuple<Solution *>()) {
    for (int i = 0; i < neq; i++) {
=======
  AUTOLA_OR(Func<scalar>*, prev, wf->get_neq());
  //for (int i = 0; i < wf->get_neq(); i++) prev[i]  = init_fn(u_ext[i], rv, eo);
  if (u_ext != Hermes::vector<Solution *>()) {
    for (int i = 0; i < wf->get_neq(); i++) {
>>>>>>> 78a2095c
      if (u_ext[i] != NULL) prev[i]  = init_fn(u_ext[i], rv, eo);
      else prev[i] = NULL;
    }
  }
  else {
    for (int i = 0; i < neq; i++) prev[i] = NULL;
  }

  Func<double>* v = get_fn(fv, rv, eo);
  ExtData<scalar>* ext = init_ext_fns(vfs->ext, rv, eo);

  scalar res = vfs->fn(np, jwt, prev, v, e, ext);

  for (int i = 0; i < neq; i++) {  
    if (prev[i] != NULL) {prev[i]->free_fn(); delete prev[i]; }
  }
  if (ext != NULL) {ext->free(); delete ext;}
  
  // Scaling.
  res *= vfs->scaling_factor;

  // Clean up.
  return 0.5 * res; // Edges are parameterized from 0 to 1 while integration weights
                    // are defined in (-1, 1). Thus multiplying with 0.5 to correct
                    // the weights.
}

scalar DiscreteProblem::eval_dg_form(WeakForm::MatrixFormSurf* mfs, Hermes::vector<Solution *> u_ext, 
                                     NeighborSearch* nbs_u, NeighborSearch* nbs_v, 
                                     ExtendedShapeFnPtr efu, ExtendedShapeFnPtr efv, 
                                     SurfPos* surf_pos)
{ 
  // FIXME for treating a discontinuous previous Newton iteration.
  int order;
  int neq = wf->get_neq();
  if(this->is_fvm)
    order = std::max(efu->get_activated_refmap()->get_inv_ref_order(), 
                         efv->get_activated_refmap()->get_inv_ref_order());
  else {
    // Order of solutions from the previous Newton iteration.
<<<<<<< HEAD
    AUTOLA_OR(Func<Ord>*, oi, neq);
    if (u_ext != Hermes::Tuple<Solution *>()) {
      for (int i = 0; i < neq; i++) {
=======
    AUTOLA_OR(Func<Ord>*, oi, wf->get_neq());
    //for (int i = 0; i < wf->get_neq(); i++) oi[i] = init_fn_ord(u_ext[i]->get_fn_order() + inc);
    if (u_ext != Hermes::vector<Solution *>()) {
      for (int i = 0; i < wf->get_neq(); i++) {
>>>>>>> 78a2095c
        if (u_ext[i] != NULL) oi[i] = nbs_u->init_ext_fn_ord(u_ext[i]);
        else oi[i] = init_fn_ord(0);
      }
    }
    else {
      for (int i = 0; i < neq; i++) oi[i] = init_fn_ord(0);
    }
    
    // Order of shape functions.
    DiscontinuousFunc<Ord>* ou = efu->get_fn_ord();
    DiscontinuousFunc<Ord>* ov = efv->get_fn_ord();
    
    // Order of additional external functions.
    ExtData<Ord>* fake_ext = init_ext_fns_ord(mfs->ext, nbs_v);  
    
    // Order of geometric attributes (eg. for multiplication of a solution with coordinates, normals, etc.).
    Element *neighb_el = nbs_v->get_current_neighbor_element();
    Geom<Ord>* fake_e = new InterfaceGeom<Ord>(init_geom_ord(), neighb_el->marker, neighb_el->id, neighb_el->get_diameter());
    double fake_wt = 1.0;

    // Total order of the matrix form.
    Ord o = mfs->ord(1, &fake_wt, oi, ou, ov, fake_e, fake_ext);

    // Increase due to reference maps.
    order = std::max(efu->get_activated_refmap()->get_inv_ref_order(), 
                         efv->get_activated_refmap()->get_inv_ref_order());
                        
    order += o.get_order();
    limit_order(order);
    
    // Clean up.
    for (int i = 0; i < neq; i++) {  
      if (oi[i] != NULL) { oi[i]->free_ord(); delete oi[i]; }
    }
    if (ou != NULL) {
      ou->free_ord(); delete ou;
    }
    if (ov != NULL) {
      ov->free_ord(); delete ov;
    }
    if (fake_e != NULL) delete fake_e;
    if (fake_ext != NULL) {fake_ext->free_ord(); delete fake_ext;}
  }
  
  // Evaluate the form.
  nbs_u->set_quad_order(order);
  nbs_v->set_quad_order(order);
  
  // Init geometry and jacobian*weights.
  Geom<double>* e = nbs_u->init_geometry(cache_e, surf_pos);
  double* jwt = nbs_u->init_jwt(cache_jwt);
    
  // Values of the previous Newton iteration, shape functions and external functions in quadrature points.
<<<<<<< HEAD
  AUTOLA_OR(Func<scalar>*, prev, neq);
  if (u_ext != Hermes::Tuple<Solution *>()) {
    for (int i = 0; i < neq; i++) {
=======
  AUTOLA_OR(Func<scalar>*, prev, wf->get_neq());
  //for (int i = 0; i < wf->get_neq(); i++) prev[i]  = init_fn(u_ext[i], rv, eo);
  if (u_ext != Hermes::vector<Solution *>()) {
    for (int i = 0; i < wf->get_neq(); i++) {
>>>>>>> 78a2095c
      if (u_ext[i] != NULL) prev[i]  = nbs_v->init_ext_fn(u_ext[i]);
      else prev[i] = NULL;
    }
  }
  else {
    for (int i = 0; i < neq; i++) prev[i] = NULL;
  }
  
  // Values of the previous Newton iteration, shape functions and external functions in quadrature points.
  DiscontinuousFunc<double>* u = efu->get_fn(cache_fn);
  DiscontinuousFunc<double>* v = efv->get_fn(cache_fn);
  ExtData<scalar>* ext = init_ext_fns(mfs->ext, nbs_v);
  
  scalar res = mfs->fn(nbs_v->get_quad_np(), jwt, prev, u, v, e, ext);
  
  // Clean up.
  for (int i = 0; i < neq; i++) { 
    if (prev[i] != NULL) {
      prev[i]->free_fn(); delete prev[i]; 
    }
  }
  if (ext != NULL) {ext->free(); delete ext;}
  
  // Delete the DiscontinuousFunctions. This does not clear their component functions (DiscontinuousFunc::free_fn()
  // must be called in order to do that) as they are contained in cache_fn and may be used by another form - they
  // will be cleared in DiscreteProblem::delete_cache.
  delete u;
  delete v;
  
  // Scaling.
  res *= mfs->scaling_factor;

  return 0.5 * res; // Edges are parameterized from 0 to 1 while integration weights
                    // are defined in (-1, 1). Thus multiplying with 0.5 to correct
                    // the weights.
}


// Actual evaluation of surface linear form, just in case using information from neighbors.
// Used only for inner edges.
scalar DiscreteProblem::eval_dg_form(WeakForm::VectorFormSurf* vfs, Hermes::vector<Solution *> u_ext, 
                                     NeighborSearch* nbs_v, PrecalcShapeset *fv, RefMap *rv,
                                     SurfPos* surf_pos)
{ 
  // FIXME for treating a discontinuous previous Newton iteration.
  int order;
  int neq = wf->get_neq();
  if(this->is_fvm)
    order = rv->get_inv_ref_order();
  else {
    // Order of solutions from the previous Newton iteration.
<<<<<<< HEAD
    AUTOLA_OR(Func<Ord>*, oi, neq);
    if (u_ext != Hermes::Tuple<Solution *>()) {
      for (int i = 0; i < neq; i++) {
=======
    AUTOLA_OR(Func<Ord>*, oi, wf->get_neq());
    //for (int i = 0; i < wf->get_neq(); i++) oi[i] = init_fn_ord(u_ext[i]->get_fn_order() + inc);
    if (u_ext != Hermes::vector<Solution *>()) {
      for (int i = 0; i < wf->get_neq(); i++) {
>>>>>>> 78a2095c
        if (u_ext[i] != NULL) oi[i] = nbs_v->init_ext_fn_ord(u_ext[i]);
        else oi[i] = init_fn_ord(0);
      }
    }
    else {
      for (int i = 0; i < neq; i++) oi[i] = init_fn_ord(0);
    }
    
    // Order of the shape function.
    // Determine the integration order.
    int inc = (fv->get_num_components() == 2) ? 1 : 0;
    Func<Ord>* ov = init_fn_ord(fv->get_edge_fn_order(surf_pos->surf_num) + inc);
    
    // Order of additional external functions.
    ExtData<Ord>* fake_ext = init_ext_fns_ord(vfs->ext, nbs_v);
    
    // Order of geometric attributes (eg. for multiplication of a solution with coordinates, normals, etc.).
    Element *neighb_el = nbs_v->get_current_neighbor_element();
    Geom<Ord>* fake_e = new InterfaceGeom<Ord>(init_geom_ord(), 
                        neighb_el->marker, neighb_el->id, neighb_el->get_diameter());
    double fake_wt = 1.0;
    
    // Total order of the vector form.
    Ord o = vfs->ord(1, &fake_wt, oi, ov, fake_e, fake_ext);
    
    // Increase due to reference map.
    order = rv->get_inv_ref_order();
    order += o.get_order();
    limit_order(order);
    
    // Clean up.
    for (int i = 0; i < neq; i++) { 
      if (oi[i] != NULL) {
        oi[i]->free_ord(); delete oi[i]; 
      }
    }
    if (ov != NULL) {ov->free_ord(); delete ov;}
    if (fake_e != NULL) delete fake_e;
    if (fake_ext != NULL) {fake_ext->free_ord(); delete fake_ext;}
  }
  
  // Evaluate the form using the quadrature of the just calculated order.
  nbs_v->set_quad_order(order);
  
  // Init geometry and jacobian*weights.
  Geom<double>* e = nbs_v->init_geometry(cache_e, surf_pos);
  double* jwt = nbs_v->init_jwt(cache_jwt);
  
  // Values of the previous Newton iteration, shape functions and external functions in quadrature points.
<<<<<<< HEAD
  AUTOLA_OR(Func<scalar>*, prev, neq);
  if (u_ext != Hermes::Tuple<Solution *>()) {
    for (int i = 0; i < neq; i++) {
=======
  AUTOLA_OR(Func<scalar>*, prev, wf->get_neq());
  //for (int i = 0; i < wf->get_neq(); i++) prev[i]  = init_fn(u_ext[i], rv, eo);
  if (u_ext != Hermes::vector<Solution *>()) {
    for (int i = 0; i < wf->get_neq(); i++) {
>>>>>>> 78a2095c
      if (u_ext[i] != NULL) prev[i]  = nbs_v->init_ext_fn(u_ext[i]);
      else prev[i] = NULL;
    }
  }
  else {
    for (int i = 0; i < neq; i++) prev[i] = NULL;
  }
  
  Func<double>* v = get_fn(fv, rv, nbs_v->get_quad_eo());
  ExtData<scalar>* ext = init_ext_fns(vfs->ext, nbs_v);
  
  scalar res = vfs->fn(nbs_v->get_quad_np(), jwt, prev, v, e, ext);
  
  for (int i = 0; i < neq; i++) {  
    if (prev[i] != NULL) {prev[i]->free_fn(); delete prev[i]; }
  }
  if (ext != NULL) {ext->free(); delete ext;}

  // Scaling.
  res *= vfs->scaling_factor;
  
  return 0.5 * res; // Edges are parametrized from 0 to 1 while integration weights
                    // are defined in (-1, 1). Thus multiplying with 0.5 to correct
                    // the weights.
}

double get_l2_norm(Vector* vec) 
{
  _F_
  scalar val = 0;
  for (int i = 0; i < vec->length(); i++) {
    scalar inc = vec->get(i);
    val = val + inc*conj(inc);
  }
  return sqrt(std::abs(val));
}

// Performs uniform global refinement of a FE space. 
Hermes::vector<Space *> * construct_refined_spaces(Hermes::vector<Space *> coarse, int order_increase)
{
  _F_
  Hermes::vector<Space *> * ref_spaces = new Hermes::vector<Space *>;
  for (unsigned int i = 0; i < coarse.size(); i++) 
  {
    Mesh* ref_mesh = new Mesh;
    ref_mesh->copy(coarse[i]->get_mesh());
    ref_mesh->refine_all_elements();
    ref_spaces->push_back(coarse[i]->dup(ref_mesh));
    (*ref_spaces)[i]->copy_orders(coarse[i], order_increase);
  }

  return ref_spaces;
}

// Light version for a single space.
Space* construct_refined_space(Space* coarse, int order_increase)
{
  _F_
  Mesh* ref_mesh = new Mesh;
  ref_mesh->copy(coarse->get_mesh());
  ref_mesh->refine_all_elements();
  Space* ref_space = coarse->dup(ref_mesh);
  ref_space->copy_orders(coarse, order_increase);

  return ref_space;
}

// Perform Newton's iteration.
bool HERMES_RESIDUAL_AS_VECTOR = false;   // This is a temporary location of this variable.
                                          // If true, we measure the l2 norm of the residual vector.
                                          // Otherwise we translate the residual vector into a residual
                                          // function (or more functions) and measure their norm
                                          // in the corresponding FE space.
bool solve_newton(scalar* coeff_vec, DiscreteProblem* dp, Solver* solver, SparseMatrix* matrix,
                  Vector* rhs, double newton_tol, int newton_max_iter, bool verbose, 
                  double damping_coeff, double max_allowed_residual_norm)
{
  // Prepare solutions for measuring residual norm.
  int num_spaces = dp->get_num_spaces();
  Hermes::vector<Solution*> solutions;
  Hermes::vector<bool> dir_lift_false;
  for (int i=0; i < num_spaces; i++) {
    solutions.push_back(new Solution());
    dir_lift_false.push_back(false);      // No Dirichlet lifts will be considered.
  }

  // The Newton's loop.
  double residual_norm;
  int it = 1;
  while (1)
  {
    // Obtain the number of degrees of freedom.
    int ndof = dp->get_num_dofs();

    // Assemble the Jacobian matrix and residual vector.
    dp->assemble(coeff_vec, matrix, rhs, false);

    // Multiply the residual vector with -1 since the matrix 
    // equation reads J(Y^n) \deltaY^{n+1} = -F(Y^n).
    rhs->change_sign();
    
    // Measure the residual norm.
    if (HERMES_RESIDUAL_AS_VECTOR) {
      // Calculate the l2-norm of residual vector.
      residual_norm = get_l2_norm(rhs);
    }
    else {
      // Translate the residual vector into a residual function (or multiple functions) 
      // in the corresponding finite element space(s) and measure their norm(s) there.
      // This is more meaningful since not all components in the coefficient vector 
      // have the same weight when translated into the finite element space.
      Solution::vector_to_solutions(rhs, dp->get_spaces(), solutions, dir_lift_false);
      residual_norm = calc_norms(solutions);
    }

    // Info for the user.
    if (verbose) info("---- Newton iter %d, ndof %d, residual norm %g", it, ndof, residual_norm);

    // If maximum allowed residual norm is exceeded, fail.
    if (residual_norm > max_allowed_residual_norm) {
      if (verbose) {
        info("Current residual norm: %g", residual_norm);
        info("Maximum allowed residual norm: %g", max_allowed_residual_norm);
        info("Newton solve not successful, returning false.");
      }
      return false;
    }

    // If residual norm is within tolerance, or the maximum number 
    // of iteration has been reached, then quit.
    if ((residual_norm < newton_tol || it > newton_max_iter) && it > 1) break;

    // Solve the linear system.
    if(!solver->solve()) error ("Matrix solver failed.\n");

    // Add \deltaY^{n+1} to Y^n.
    for (int i = 0; i < ndof; i++) coeff_vec[i] += damping_coeff * solver->get_solution()[i];

    it++;
  }

  if (it >= newton_max_iter) {
    if (verbose) info("Maximum allowed number of Newton iterations exceeded, returning false.");
    return false;
  }

  return true;
}

// Perform Picard's iteration.
bool solve_picard(WeakForm* wf, Space* space, Solution* sln_prev_iter,
                  MatrixSolverType matrix_solver, double picard_tol, 
                  int picard_max_iter, bool verbose) 
{
  // Set up the solver, matrix, and rhs according to the solver selection.
  SparseMatrix* matrix = create_matrix(matrix_solver);
  Vector* rhs = create_vector(matrix_solver);
  Solver* solver = create_linear_solver(matrix_solver, matrix, rhs);

  // Initialize the FE problem.
  bool is_linear = true;
  DiscreteProblem dp(wf, space, is_linear);

  int iter_count = 0;
  while (true) {
    // Assemble the stiffness matrix and right-hand side.
    dp.assemble(matrix, rhs);

    // Solve the linear system and if successful, obtain the solution.
    Solution sln_new;
    if(solver->solve()) Solution::vector_to_solution(solver->get_solution(), space, &sln_new);
    else error ("Matrix solver failed.\n");

    double rel_error = calc_abs_error(sln_prev_iter, &sln_new, HERMES_H1_NORM) 
                       / calc_norm(&sln_new, HERMES_H1_NORM) * 100;
    if (verbose) info("---- Picard iter %d, ndof %d, rel. error %g%%", 
                 iter_count+1, Space::get_num_dofs(space), rel_error);

    // Stopping criterion.
    if (rel_error < picard_tol) {
      sln_prev_iter->copy(&sln_new);
      delete matrix;
      delete rhs;
      delete solver;
      return true;
    }
    
    if (iter_count >= picard_max_iter) {
      delete matrix;
      delete rhs;
      delete solver;
      if (verbose) info("Maximum allowed number of Picard iterations exceeded, returning false.");
      return false;
    }
    
    // Saving solution for the next iteration;
    sln_prev_iter->copy(&sln_new);
   
    iter_count++;
  }
}
<|MERGE_RESOLUTION|>--- conflicted
+++ resolved
@@ -62,12 +62,7 @@
   DiscreteProblem::vol_forms_cache.clear();
 };
 
-<<<<<<< HEAD
-DiscreteProblem::DiscreteProblem(WeakForm* wf, Hermes::Tuple<Space *> spaces, bool is_linear) :
-=======
-DiscreteProblem::DiscreteProblem(WeakForm* wf, Hermes::vector<Space *> spaces,
-        bool is_linear) :
->>>>>>> 78a2095c
+DiscreteProblem::DiscreteProblem(WeakForm* wf, Hermes::vector<Space *> spaces, bool is_linear) :
   wf(wf), is_linear(is_linear), wf_seq(-1), spaces(spaces)
 {
   _F_
@@ -1152,15 +1147,9 @@
     int inc = (fu->get_num_components() == 2) ? 1 : 0;
     
     // Order of solutions from the previous Newton iteration.
-<<<<<<< HEAD
     AUTOLA_OR(Func<Ord>*, oi, neq);
-    if (u_ext != Hermes::Tuple<Solution *>()) {
+    if (u_ext != Hermes::vector<Solution *>()) {
       for (int i = 0; i < neq; i++) {
-=======
-    AUTOLA_OR(Func<Ord>*, oi, wf->get_neq());
-    if (u_ext != Hermes::vector<Solution *>()) {
-      for (int i = 0; i < wf->get_neq(); i++) {
->>>>>>> 78a2095c
         if (u_ext[i] != NULL) oi[i] = init_fn_ord(u_ext[i]->get_fn_order() + inc);
         else oi[i] = init_fn_ord(0);
       }
@@ -1230,18 +1219,10 @@
   Geom<double>* e = cache_e[order];
   double* jwt = cache_jwt[order];
 
-<<<<<<< HEAD
-  // Values of the previous Newton iteration, shape functions and external functions at quadrature points.
+  // Values of the previous Newton iteration, shape functions and external functions in quadrature points.
   AUTOLA_OR(Func<scalar>*, prev, neq);
-  if (u_ext != Hermes::Tuple<Solution *>()) {
+  if (u_ext != Hermes::vector<Solution *>()) {
     for (int i = 0; i < neq; i++) {
-=======
-  // Values of the previous Newton iteration, shape functions and external functions in quadrature points.
-  AUTOLA_OR(Func<scalar>*, prev, wf->get_neq());
-  //for (int i = 0; i < wf->get_neq(); i++) prev[i]  = init_fn(u_ext[i], rv, order);
-  if (u_ext != Hermes::vector<Solution *>()) {
-    for (int i = 0; i < wf->get_neq(); i++) {
->>>>>>> 78a2095c
       if (u_ext[i] != NULL) prev[i] = init_fn(u_ext[i], rv, order);
       else prev[i] = NULL;
     }
@@ -1270,12 +1251,7 @@
 }
 
 // Actual evaluation of volume vector form (calculates integral)
-<<<<<<< HEAD
-scalar DiscreteProblem::eval_form(WeakForm::VectorFormVol *vfv, Hermes::Tuple<Solution *> u_ext, 
-                                  PrecalcShapeset *fv, RefMap *rv)
-=======
 scalar DiscreteProblem::eval_form(WeakForm::VectorFormVol *vfv, Hermes::vector<Solution *> u_ext, PrecalcShapeset *fv, RefMap *rv)
->>>>>>> 78a2095c
 {
   _F_
   // Determine the integration order.
@@ -1287,16 +1263,9 @@
     int inc = (fv->get_num_components() == 2) ? 1 : 0;
     
     // Order of solutions from the previous Newton iteration.
-<<<<<<< HEAD
     AUTOLA_OR(Func<Ord>*, oi, neq);
-    if (u_ext != Hermes::Tuple<Solution *>()) {
+    if (u_ext != Hermes::vector<Solution *>()) {
       for (int i = 0; i < neq; i++) {
-=======
-    AUTOLA_OR(Func<Ord>*, oi, wf->get_neq());
-    //for (int i = 0; i < wf->get_neq(); i++) oi[i] = init_fn_ord(u_ext[i]->get_fn_order() + inc);
-    if (u_ext != Hermes::vector<Solution *>()) {
-      for (int i = 0; i < wf->get_neq(); i++) {
->>>>>>> 78a2095c
         if (u_ext[i] != NULL) oi[i] = init_fn_ord(u_ext[i]->get_fn_order() + inc);
         else oi[i] = init_fn_ord(0);
       }
@@ -1362,16 +1331,9 @@
   double* jwt = cache_jwt[order];
 
   // Values of the previous Newton iteration, shape functions and external functions in quadrature points.
-<<<<<<< HEAD
   AUTOLA_OR(Func<scalar>*, prev, neq);
-  if (u_ext != Hermes::Tuple<Solution *>()) {
+  if (u_ext != Hermes::vector<Solution *>()) {
     for (int i = 0; i < neq; i++) {
-=======
-  AUTOLA_OR(Func<scalar>*, prev, wf->get_neq());
-  //for (int i = 0; i < wf->get_neq(); i++) prev[i]  = init_fn(u_ext[i], rv, order);
-  if (u_ext != Hermes::vector<Solution *>()) {
-    for (int i = 0; i < wf->get_neq(); i++) {
->>>>>>> 78a2095c
       if (u_ext[i] != NULL) prev[i]  = init_fn(u_ext[i], rv, order);
       else prev[i] = NULL;
     }
@@ -1413,16 +1375,9 @@
     int inc = (fu->get_num_components() == 2) ? 1 : 0;
     
     // Order of solutions from the previous Newton iteration.
-<<<<<<< HEAD
     AUTOLA_OR(Func<Ord>*, oi, neq);
-    if (u_ext != Hermes::Tuple<Solution *>()) {
+    if (u_ext != Hermes::vector<Solution *>()) {
       for (int i = 0; i < neq; i++) {
-=======
-    AUTOLA_OR(Func<Ord>*, oi, wf->get_neq());
-    //for (int i = 0; i < wf->get_neq(); i++) oi[i] = init_fn_ord(u_ext[i]->get_fn_order() + inc);
-    if (u_ext != Hermes::vector<Solution *>()) {
-      for (int i = 0; i < wf->get_neq(); i++) {
->>>>>>> 78a2095c
         if (u_ext[i] != NULL) oi[i] = init_fn_ord(u_ext[i]->get_edge_fn_order(surf_pos->surf_num) + inc);
         else oi[i] = init_fn_ord(0);
       }
@@ -1485,16 +1440,9 @@
   double* jwt = cache_jwt[eo];
 
   // Values of the previous Newton iteration, shape functions and external functions in quadrature points.
-<<<<<<< HEAD
   AUTOLA_OR(Func<scalar>*, prev, neq);
-  if (u_ext != Hermes::Tuple<Solution *>()) {
+  if (u_ext != Hermes::vector<Solution *>()) {
     for (int i = 0; i < neq; i++) {
-=======
-  AUTOLA_OR(Func<scalar>*, prev, wf->get_neq());
-  //for (int i = 0; i < wf->get_neq(); i++) prev[i]  = init_fn(u_ext[i], rv, eo);
-  if (u_ext != Hermes::vector<Solution *>()) {
-    for (int i = 0; i < wf->get_neq(); i++) {
->>>>>>> 78a2095c
       if (u_ext[i] != NULL) prev[i]  = init_fn(u_ext[i], rv, eo);
       else prev[i] = NULL;
     }
@@ -1539,16 +1487,9 @@
     int inc = (fv->get_num_components() == 2) ? 1 : 0;
     
     // Order of solutions from the previous Newton iteration.
-<<<<<<< HEAD
     AUTOLA_OR(Func<Ord>*, oi, neq);
-    if (u_ext != Hermes::Tuple<Solution *>()) {
+    if (u_ext != Hermes::vector<Solution *>()) {
       for (int i = 0; i < neq; i++) {
-=======
-    AUTOLA_OR(Func<Ord>*, oi, wf->get_neq());
-    //for (int i = 0; i < wf->get_neq(); i++) oi[i] = init_fn_ord(u_ext[i]->get_fn_order() + inc);
-    if (u_ext != Hermes::vector<Solution *>()) {
-      for (int i = 0; i < wf->get_neq(); i++) {
->>>>>>> 78a2095c
         if (u_ext[i] != NULL) oi[i] = init_fn_ord(u_ext[i]->get_edge_fn_order(surf_pos->surf_num) + inc);
         else oi[i] = init_fn_ord(0);
       }
@@ -1607,16 +1548,9 @@
   double* jwt = cache_jwt[eo];
 
   // Values of the previous Newton iteration, shape functions and external functions in quadrature points.
-<<<<<<< HEAD
   AUTOLA_OR(Func<scalar>*, prev, neq);
-  if (u_ext != Hermes::Tuple<Solution *>()) {
+  if (u_ext != Hermes::vector<Solution *>()) {
     for (int i = 0; i < neq; i++) {
-=======
-  AUTOLA_OR(Func<scalar>*, prev, wf->get_neq());
-  //for (int i = 0; i < wf->get_neq(); i++) prev[i]  = init_fn(u_ext[i], rv, eo);
-  if (u_ext != Hermes::vector<Solution *>()) {
-    for (int i = 0; i < wf->get_neq(); i++) {
->>>>>>> 78a2095c
       if (u_ext[i] != NULL) prev[i]  = init_fn(u_ext[i], rv, eo);
       else prev[i] = NULL;
     }
@@ -1657,16 +1591,9 @@
                          efv->get_activated_refmap()->get_inv_ref_order());
   else {
     // Order of solutions from the previous Newton iteration.
-<<<<<<< HEAD
     AUTOLA_OR(Func<Ord>*, oi, neq);
-    if (u_ext != Hermes::Tuple<Solution *>()) {
+    if (u_ext != Hermes::vector<Solution *>()) {
       for (int i = 0; i < neq; i++) {
-=======
-    AUTOLA_OR(Func<Ord>*, oi, wf->get_neq());
-    //for (int i = 0; i < wf->get_neq(); i++) oi[i] = init_fn_ord(u_ext[i]->get_fn_order() + inc);
-    if (u_ext != Hermes::vector<Solution *>()) {
-      for (int i = 0; i < wf->get_neq(); i++) {
->>>>>>> 78a2095c
         if (u_ext[i] != NULL) oi[i] = nbs_u->init_ext_fn_ord(u_ext[i]);
         else oi[i] = init_fn_ord(0);
       }
@@ -1720,16 +1647,9 @@
   double* jwt = nbs_u->init_jwt(cache_jwt);
     
   // Values of the previous Newton iteration, shape functions and external functions in quadrature points.
-<<<<<<< HEAD
   AUTOLA_OR(Func<scalar>*, prev, neq);
-  if (u_ext != Hermes::Tuple<Solution *>()) {
+  if (u_ext != Hermes::vector<Solution *>()) {
     for (int i = 0; i < neq; i++) {
-=======
-  AUTOLA_OR(Func<scalar>*, prev, wf->get_neq());
-  //for (int i = 0; i < wf->get_neq(); i++) prev[i]  = init_fn(u_ext[i], rv, eo);
-  if (u_ext != Hermes::vector<Solution *>()) {
-    for (int i = 0; i < wf->get_neq(); i++) {
->>>>>>> 78a2095c
       if (u_ext[i] != NULL) prev[i]  = nbs_v->init_ext_fn(u_ext[i]);
       else prev[i] = NULL;
     }
@@ -1781,16 +1701,9 @@
     order = rv->get_inv_ref_order();
   else {
     // Order of solutions from the previous Newton iteration.
-<<<<<<< HEAD
     AUTOLA_OR(Func<Ord>*, oi, neq);
-    if (u_ext != Hermes::Tuple<Solution *>()) {
+    if (u_ext != Hermes::vector<Solution *>()) {
       for (int i = 0; i < neq; i++) {
-=======
-    AUTOLA_OR(Func<Ord>*, oi, wf->get_neq());
-    //for (int i = 0; i < wf->get_neq(); i++) oi[i] = init_fn_ord(u_ext[i]->get_fn_order() + inc);
-    if (u_ext != Hermes::vector<Solution *>()) {
-      for (int i = 0; i < wf->get_neq(); i++) {
->>>>>>> 78a2095c
         if (u_ext[i] != NULL) oi[i] = nbs_v->init_ext_fn_ord(u_ext[i]);
         else oi[i] = init_fn_ord(0);
       }
@@ -1840,17 +1753,10 @@
   double* jwt = nbs_v->init_jwt(cache_jwt);
   
   // Values of the previous Newton iteration, shape functions and external functions in quadrature points.
-<<<<<<< HEAD
   AUTOLA_OR(Func<scalar>*, prev, neq);
-  if (u_ext != Hermes::Tuple<Solution *>()) {
+  if (u_ext != Hermes::vector<Solution *>()) {
     for (int i = 0; i < neq; i++) {
-=======
-  AUTOLA_OR(Func<scalar>*, prev, wf->get_neq());
-  //for (int i = 0; i < wf->get_neq(); i++) prev[i]  = init_fn(u_ext[i], rv, eo);
-  if (u_ext != Hermes::vector<Solution *>()) {
-    for (int i = 0; i < wf->get_neq(); i++) {
->>>>>>> 78a2095c
-      if (u_ext[i] != NULL) prev[i]  = nbs_v->init_ext_fn(u_ext[i]);
+      if (u_ext[i] != NULL) prev[i] = nbs_v->init_ext_fn(u_ext[i]);
       else prev[i] = NULL;
     }
   }
