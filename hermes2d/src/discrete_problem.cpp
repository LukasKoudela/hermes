// This file is part of Hermes2D.
//
// Hermes2D is free software: you can redistribute it and/or modify
// it under the terms of the GNU General Public License as published by
// the Free Software Foundation, either version 2 of the License, or
// (at your option) any later version.
//
// Hermes2D is distributed in the hope that it will be useful,
// but WITHOUT ANY WARRANTY; without even the implied warranty of
// MERCHANTABILITY or FITNESS FOR A PARTICULAR PURPOSE.  See the
// GNU General Public License for more details.
//
// You should have received a copy of the GNU General Public License
// along with Hermes2D.  If not, see <http://www.gnu.org/licenses/>.

#define HERMES_REPORT_INFO
#define HERMES_REPORT_WARN

#include "h2d_common.h"
#include "integrals/integrals_h1.h"
#include "quadrature/limit_order.h"
#include "discrete_problem.h"
#include "mesh/traverse.h"
#include "space/space.h"
#include "shapeset/precalc.h"
#include "../../hermes_common/matrix.h"
#include "../../hermes_common/solver/umfpack_solver.h"
#include "mesh/refmap.h"
#include "function/solution.h"
#include "config.h"
#include "neighbor.h"
#include "views/scalar_view.h"
#include "views/base_view.h"

DiscreteProblem::DiscreteProblem(WeakForm* wf, Hermes::vector<Space *> spaces, 
         bool is_linear) : wf(wf), is_linear(is_linear), wf_seq(-1), spaces(spaces)
{
  _F_
  // Sanity checks.
  if(wf == NULL)
    error("WeakForm* wf can not be NULL in DiscreteProblem::DiscreteProblem.");

  if (spaces.size() != (unsigned) wf->get_neq()) error("Bad number of spaces in DiscreteProblem.");
  if (spaces.size() > 0) have_spaces = true;
  else error("Zero number of spaces in DiscreteProblem.");

  // Internal variables settings.
  sp_seq = new int[wf->get_neq()];
  memset(sp_seq, -1, sizeof(int) * wf->get_neq());

  // Matrix related settings.
  matrix_buffer = NULL;
  matrix_buffer_dim = 0;
  have_matrix = false;
  values_changed = true;
  struct_changed = true;

  // Initialize precalc shapesets according to spaces provided.
  this->pss = new PrecalcShapeset*[wf->get_neq()];
  for (unsigned int i = 0; i < wf->get_neq(); i++) this->pss[i] = NULL;
  this->num_user_pss = 0;
  for (unsigned int i = 0; i < wf->get_neq(); i++){
    Shapeset *shapeset = spaces[i]->get_shapeset();
    if (shapeset == NULL) error("Internal in DiscreteProblem::init_spaces().");
    PrecalcShapeset *p = new PrecalcShapeset(shapeset);
    if (p == NULL) error("New PrecalcShapeset could not be allocated in DiscreteProblem::init_spaces().");
    this->pss[i] = p;
    this->num_user_pss++;
  }

  // Create global enumeration of dof and fill the ndof variable.
  this->ndof = Space::assign_dofs(this->spaces);

  // Update the weak formulation with the user-supplied string markers
  // according to the conversion table contained in the mesh.
  this->wf->update_markers_acc_to_conversion(spaces[0]->get_mesh()->markers_conversion);

  // There is a special function that sets a DiscreteProblem to be FVM.
  // Purpose is that this constructor looks cleaner and is simpler.
  this->is_fvm = false;

  vector_valued_forms = false;

  Geom<Ord> *tmp = init_geom_ord();
  geom_ord = *tmp;
  delete tmp;
}

DiscreteProblem::~DiscreteProblem()
{
  _F_
  free();
  if (sp_seq != NULL) delete [] sp_seq;
  for(int i = 0; i < num_user_pss; i++)
    delete pss[i];
  delete [] pss;
}

void DiscreteProblem::free()
{
  _F_
  struct_changed = values_changed = true;
  memset(sp_seq, -1, sizeof(int) * wf->get_neq());
  wf_seq = -1;
}

int DiscreteProblem::get_num_dofs()
{
  _F_
  ndof = 0;
  for (unsigned int i = 0; i < wf->get_neq(); i++)
    ndof += Space::get_num_dofs(spaces[i]);
  return ndof;
}

scalar** DiscreteProblem::get_matrix_buffer(int n)
{
  _F_
  if (n <= matrix_buffer_dim) 
    return matrix_buffer;
  if (matrix_buffer != NULL) 
    delete [] matrix_buffer;
  matrix_buffer_dim = n;
  return (matrix_buffer = new_matrix<scalar>(n, n));
}

//// matrix structure precalculation /////////////////////////////////////////

// This functions is identical in H2D and H3D.
bool DiscreteProblem::is_up_to_date()
{
  _F_
  // check if we can reuse the matrix structure
  bool up_to_date = true;
  if (!have_matrix) up_to_date = false;

  for (unsigned int i = 0; i < wf->get_neq(); i++) {
    if (spaces[i]->get_seq() != sp_seq[i]) {
      up_to_date = false;
      break;
    }
  }

  if (wf->get_seq() != wf_seq)
    up_to_date = false;

  return up_to_date;
}

//// matrix creation /////////////////////////////////////////////////////////
void DiscreteProblem::create_sparse_structure(SparseMatrix* mat, Vector* rhs, 
       bool rhsonly, bool force_diagonal_blocks, Table* block_weights)
{
  _F_

  if (is_up_to_date())
  {
    if (!rhsonly && mat != NULL)
    {
      verbose("Reusing matrix sparse structure.");
      mat->zero();
    }
    if (rhs != NULL) rhs->zero();
    return;
  }

  // For DG, the sparse structure is different as we have to 
  // account for over-edge calculations.
  bool is_DG = false;
  for(unsigned int i = 0; i < this->wf->mfsurf.size(); i++) {
    if(this->wf->mfsurf[i].area == H2D_DG_INNER_EDGE) {
      is_DG = true;
      break;
    }
  }
  for(unsigned int i = 0; i < this->wf->vfsurf.size(); i++) {
    if(this->wf->vfsurf[i].area == H2D_DG_INNER_EDGE) {
      is_DG = true;
      break;
    }
  }

  int ndof = get_num_dofs();

  if (mat != NULL)  // mat may be NULL when assembling the rhs for NOX
  {
    // Spaces have changed: create the matrix from scratch.
    mat->free();
    mat->prealloc(ndof);

    AUTOLA_CL(AsmList, al, wf->get_neq());
    AUTOLA_OR(Mesh*, meshes, wf->get_neq());
    bool **blocks = wf->get_blocks(force_diagonal_blocks);

    // Init multi-mesh traversal.
    for (unsigned int i = 0; i < wf->get_neq(); i++) meshes[i] = spaces[i]->get_mesh();

    Traverse trav;
    trav.begin(wf->get_neq(), meshes);

    // Loop through all elements.
    Element **e;
    while ((e = trav.get_next_state(NULL, NULL)) != NULL) {
      // Obtain assembly lists for the element at all spaces.
      for (unsigned int i = 0; i < wf->get_neq(); i++) {
        // TODO: do not get the assembly list again if the element was not changed.
        if (e[i] != NULL) spaces[i]->get_element_assembly_list(e[i], &(al[i]));
      }

      if(is_DG) {
        // Number of edges (= number of vertices).
        int num_edges = e[0]->get_num_surf();

        // Allocation an array of arrays of neighboring elements for every mesh x edge.
        Element **** neighbor_elems_arrays = new Element *** [wf->get_neq()];
        for(unsigned int i = 0; i < wf->get_neq(); i++)
          neighbor_elems_arrays[i] = new Element ** [num_edges];

        // The same, only for number of elements
        int ** neighbor_elems_counts = new int * [wf->get_neq()];
        for(unsigned int i = 0; i < wf->get_neq(); i++)
          neighbor_elems_counts[i] = new int [num_edges];

        // Get the neighbors.
        for(unsigned int el = 0; el < wf->get_neq(); el++) {
          NeighborSearch ns(e[el], meshes[el]);

          // Ignoring errors (and doing nothing) in case the edge is a boundary one.
          ns.set_ignore_errors(true);

          for(int ed = 0; ed < num_edges; ed++) {
            ns.set_active_edge(ed);
            std::vector<Element *> *neighbors = ns.get_neighbors();

            neighbor_elems_counts[el][ed] = ns.get_num_neighbors();
            neighbor_elems_arrays[el][ed] = new Element * [neighbor_elems_counts[el][ed]];
            for(int neigh = 0; neigh < neighbor_elems_counts[el][ed]; neigh++)
              neighbor_elems_arrays[el][ed][neigh] = (*neighbors)[neigh];
          }
        }

        // Pre-add into the stiffness matrix.
        for (unsigned int m = 0; m < wf->get_neq(); m++) {
          for(unsigned int el = 0; el < wf->get_neq(); el++) {

            // Do not include blocks with zero weight except if
            // (force_diagonal_blocks == true && this is a diagonal block).
            bool is_diagonal_block = (m == el);
            if (is_diagonal_block == false || force_diagonal_blocks == false) {
              if (block_weights != NULL) {
                if (fabs(block_weights->get_A(m, el)) < 1e-12) continue;
              }
            }

            for(int ed = 0; ed < num_edges; ed++) {
              for(int neigh = 0; neigh < neighbor_elems_counts[el][ed]; neigh++) {
                if ((blocks[m][el] || blocks[el][m]) && e[m] != NULL)  {
                  AsmList *am = &(al[m]);
                  AsmList *an = new AsmList;
                  spaces[el]->get_element_assembly_list(neighbor_elems_arrays[el][ed][neigh], an);

                  // pretend assembling of the element stiffness matrix
                  // register nonzero elements
                  for (unsigned int i = 0; i < am->cnt; i++) {
                    if (am->dof[i] >= 0) {
                      for (unsigned int j = 0; j < an->cnt; j++) {
                        if (an->dof[j] >= 0) {
                          if(blocks[m][el]) mat->pre_add_ij(am->dof[i], an->dof[j]);
                          if(blocks[el][m]) mat->pre_add_ij(an->dof[j], am->dof[i]);
                        }
                      }
                    }
                  }
                  delete an;
                }
              }
            }
          }
        }

        // Deallocation an array of arrays of neighboring elements 
        // for every mesh x edge.
        for(unsigned int el = 0; el < wf->get_neq(); el++) {
          for(int ed = 0; ed < num_edges; ed++)
            delete [] neighbor_elems_arrays[el][ed];
          delete [] neighbor_elems_arrays[el];
        }
        delete [] neighbor_elems_arrays;

        // The same, only for number of elements.
        for(unsigned int el = 0; el < wf->get_neq(); el++)
          delete [] neighbor_elems_counts[el];
        delete [] neighbor_elems_counts;
      }

      // Go through all equation-blocks of the local stiffness matrix.
      for (unsigned int m = 0; m < wf->get_neq(); m++) {
        for (unsigned int n = 0; n < wf->get_neq(); n++) {

          // Do not include blocks with zero weight except if
          // (force_diagonal_blocks == true && this is a diagonal block).
          bool is_diagonal_block = (m == n);
          if (is_diagonal_block == false || force_diagonal_blocks == false) {
            if (block_weights != NULL) {
              if (fabs(block_weights->get_A(m, n)) < 1e-12) continue;
            }
          }

          if (blocks[m][n] && e[m] != NULL && e[n] != NULL) {
            AsmList *am = &(al[m]);
            AsmList *an = &(al[n]);

            // Pretend assembling of the element stiffness matrix.
            for (unsigned int i = 0; i < am->cnt; i++) {
              if (am->dof[i] >= 0) {
                for (unsigned int j = 0; j < an->cnt; j++) {
                  if (an->dof[j] >= 0) {
                    mat->pre_add_ij(am->dof[i], an->dof[j]);
                  }
                }
              }
            }
          }
        }
      }
    }

    trav.finish();
    delete [] blocks;

    mat->alloc();
  }

  // WARNING: unlike Matrix::alloc(), Vector::alloc(ndof) frees the memory occupied
  // by previous vector before allocating
  if (rhs != NULL) rhs->alloc(ndof);

  // save space seq numbers and weakform seq number, so we can detect their changes
  for (unsigned int i = 0; i < wf->get_neq(); i++)
    sp_seq[i] = spaces[i]->get_seq();

  wf_seq = wf->get_seq();

  struct_changed = true;
  have_matrix = true;
}

//// assembly ////////////////////////////////////////////////////////////////////

// Light version for linear problems.
// The Table is here for optional weighting of matrix blocks in systems.
void DiscreteProblem::assemble(SparseMatrix* mat, Vector* rhs, bool rhsonly,
                               bool force_diagonal_blocks, Table* block_weights)
{
  _F_
  scalar* coeff_vec = NULL;
  bool add_dir_lift = false;
  assemble(coeff_vec, mat, rhs, rhsonly, force_diagonal_blocks, 
           add_dir_lift, block_weights);
}


void DiscreteProblem::assemble_sanity_checks(Table* block_weights) 
{
  _F_
  // Check that spaces have been set either when constructing or by a call to set_spaces().
  if (!have_spaces) 
    error("You have to call DiscreteProblem::set_spaces() before calling assemble().");
  for (unsigned int i = 0; i < wf->get_neq(); i++)
    if (this->spaces[i] == NULL) error("A space is NULL in assemble().");
  
  // Check that the block scaling table have proper dimension.
  if (block_weights != NULL)
    if (block_weights->get_size() != wf->get_neq())
      error ("Bad dimension of block scaling table in DiscreteProblem::assemble().");
}

void DiscreteProblem::convert_coeff_vec(scalar* coeff_vec, Hermes::vector<Solution *> & u_ext,
                                        bool add_dir_lift) 
{
  _F_
  if (coeff_vec != NULL) {
    for (unsigned int i = 0; i < wf->get_neq(); i++) {
      Solution* external_solution_i = new Solution(spaces[i]->get_mesh());
      Solution::vector_to_solution(coeff_vec, spaces[i], external_solution_i, add_dir_lift);
      u_ext.push_back(external_solution_i);
    }
  }
  else for (unsigned int i = 0; i < wf->get_neq(); i++) u_ext.push_back(NULL);
}

void DiscreteProblem::initialize_psss(Hermes::vector<PrecalcShapeset *>& spss) 
{
  _F_
  for (unsigned int i = 0; i < wf->get_neq(); i++) {
    spss.push_back(new PrecalcShapeset(pss[i]));
    spss[i]->set_quad_2d(&g_quad_2d_std);
  }
}

void DiscreteProblem::initialize_refmaps(Hermes::vector<RefMap *>& refmap) 
{
  _F_
  for (unsigned int i = 0; i < wf->get_neq(); i++) {
    refmap.push_back(new RefMap());
    refmap[i]->set_quad_2d(&g_quad_2d_std);
  }
}

// General assembling function for nonlinear problems. For linear problems use the
// light version above.
// The Table is here for optional weighting of matrix blocks in systems.

void DiscreteProblem::assemble(scalar* coeff_vec, SparseMatrix* mat, 
                               Vector* rhs, bool rhsonly,
                               bool force_diagonal_blocks, bool add_dir_lift, 
                               Table* block_weights)
{
  _F_
  // Sanity checks.
  assemble_sanity_checks(block_weights);

  // Creating matrix sparse structure.
  create_sparse_structure(mat, rhs, rhsonly, force_diagonal_blocks, block_weights);
 
  // Convert the coefficient vector 'coeff_vec' into solutions Hermes::vector 'u_ext'.
  Hermes::vector<Solution *> u_ext = Hermes::vector<Solution *>();
  convert_coeff_vec(coeff_vec, u_ext, add_dir_lift);
  
  // Reset the warnings about insufficiently high integration order.
  reset_warn_order();

  // Create slave pss's, refmaps.
  Hermes::vector<PrecalcShapeset *> spss;
  Hermes::vector<RefMap *> refmap;

  // Initialize slave pss's, refmaps.
  initialize_psss(spss);
  initialize_refmaps(refmap);

  // Initialize matrix buffer.
  matrix_buffer = NULL;
  matrix_buffer_dim = 0;
  if (mat != NULL) 
    get_matrix_buffer(9);
  
  // Create assembling stages.
  std::vector<WeakForm::Stage> stages = std::vector<WeakForm::Stage>();
  wf->get_stages(spaces, u_ext, stages, rhsonly);

  // Loop through all assembling stages -- the purpose of this is increased performance
  // in multi-mesh calculations, where, e.g., only the right hand side uses two meshes.
  // In such a case, the matrix forms are assembled over one mesh, and only the rhs
  // traverses through the union mesh. On the other hand, if you don't use multi-mesh
  // at all, there will always be only one stage in which all forms are assembled as usual.
  for (unsigned ss = 0; ss < stages.size(); ss++) 
    // Assemble one stage. One stage is a collection of functions, 
    // and meshes that can not be further minimized.
    // E.g. if a linear form uses two external solution, each of 
    // which is defined on a different mesh, and different to the
    // mesh of the current test function, then the stage would have 
    // three meshes. By stage functions, all functions are meant: shape 
    // function (their precalculated values), and mesh functions.
    assemble_one_stage(stages[ss], mat, rhs, rhsonly, force_diagonal_blocks, 
                       block_weights, spss, refmap, u_ext);
  
  // Deinitialize matrix buffer.
  if(matrix_buffer != NULL)
    delete [] matrix_buffer;
  matrix_buffer = NULL;
  matrix_buffer_dim = 0;

  // Deinitialize slave pss's, refmaps.
  for(std::vector<PrecalcShapeset *>::iterator it = spss.begin(); it != spss.end(); it++)
    delete *it;
  for(std::vector<RefMap *>::iterator it = refmap.begin(); it != refmap.end(); it++)
    delete *it;

  // Delete the vector u_ext.
  for(std::vector<Solution *>::iterator it = u_ext.begin(); it != u_ext.end(); it++)
    delete *it;
}

void DiscreteProblem::assemble_one_stage(WeakForm::Stage& stage, 
       SparseMatrix* mat, Vector* rhs, bool rhsonly, 
       bool force_diagonal_blocks, Table* block_weights,
       Hermes::vector<PrecalcShapeset *>& spss, 
       Hermes::vector<RefMap *>& refmap, 
       Hermes::vector<Solution *>& u_ext)
{
  _F_
  // Boundary flags. bnd[i] == true := i-th edge of the current 
  // Element is a boundary edge.
  bool bnd[4];

  // Info about the boundary edge.
  SurfPos surf_pos[4];

  // Create the assembling states.
  Traverse trav;
  for (unsigned i = 0; i < stage.idx.size(); i++)
    stage.fns[i] = pss[stage.idx[i]];
  for (unsigned i = 0; i < stage.ext.size(); i++)
    stage.ext[i]->set_quad_2d(&g_quad_2d_std);
  trav.begin(stage.meshes.size(), &(stage.meshes.front()), &(stage.fns.front()));

  // Check that there is a DG form, so that the whole process is needed to do.
  DG_matrix_forms_present = false;
  DG_vector_forms_present = false;
  for(unsigned int i = 0; i < stage.mfsurf.size(); i++)
    if (stage.mfsurf[i]->area == H2D_DG_INNER_EDGE)
      DG_matrix_forms_present = true;
  for(unsigned int i = 0; i < stage.vfsurf.size(); i++)
    if (stage.vfsurf[i]->area == H2D_DG_INNER_EDGE) 
      DG_vector_forms_present = true;

  // Loop through all assembling states.
  // Assemble each one.
  Element** e;
  while ((e = trav.get_next_state(bnd, surf_pos)) != NULL)
    // One state is a collection of (virtual) elements sharing 
    // the same physical location on (possibly) different meshes.
    // This is then the same element of the virtual union mesh. 
    // The proper sub-element mappings to all the functions of
    // this stage is supplied by the function Traverse::get_next_state() 
    // called in the while loop.
    assemble_one_state(stage, mat, rhs, rhsonly, force_diagonal_blocks, 
                       block_weights, spss, refmap, 
                       u_ext, e, bnd, surf_pos, trav.get_base());

  if (mat != NULL) mat->finish();
  if (rhs != NULL) rhs->finish();
  trav.finish();
  
}

Element* DiscreteProblem::init_state(WeakForm::Stage& stage, Hermes::vector<PrecalcShapeset *>& spss, 
  Hermes::vector<RefMap *>& refmap, Element** e, Hermes::vector<bool>& isempty, Hermes::vector<AsmList *>& al)
{
  _F_
  // Find a non-NULL e[i].
  Element* e0;
  for (unsigned int i = 0; i < stage.idx.size(); i++)
    if ((e0 = e[i]) != NULL) 
      break;
  if(e0 == NULL) 
    return NULL;

  // Set maximum integration order for use in integrals, see limit_order()
  update_limit_table(e0->get_mode());

  // Obtain assembly lists for the element at all spaces of the stage, set appropriate mode for each pss.
  // NOTE: Active elements and transformations for external functions (including the solutions from previous
  // Newton's iteration) as well as basis functions (master PrecalcShapesets) have already been set in
  // trav.get_next_state(...).
  for (unsigned int i = 0; i < stage.idx.size(); i++) {
    int j = stage.idx[i];
    if (e[i] == NULL) {
      isempty[j] = true;
      continue;
    }

    // TODO: do not obtain again if the element was not changed.
    spaces[j]->get_element_assembly_list(e[i], al[j]);

    // Set active element to all test functions.
    spss[j]->set_active_element(e[i]);
    spss[j]->set_master_transform();

    // Set active element to reference mappings.
    refmap[j]->set_active_element(e[i]);
    refmap[j]->force_transform(pss[j]->get_transform(), pss[j]->get_ctm());

    // Mark the active element on each mesh in order to prevent assembling on its edges from the other side.
    e[i]->visited = true;
  }
  return e0;
}

void DiscreteProblem::assemble_one_state(WeakForm::Stage& stage, 
      SparseMatrix* mat, Vector* rhs, bool rhsonly, 
      bool force_diagonal_blocks, Table* block_weights, 
      Hermes::vector<PrecalcShapeset *>& spss, Hermes::vector<RefMap *>& refmap, 
      Hermes::vector<Solution *>& u_ext, Element** e, 
      bool* bnd, SurfPos* surf_pos, Element* trav_base)
{
  _F_
  // Assembly list vector.
  Hermes::vector<AsmList *> al;
  for(unsigned int i = 0; i < wf->get_neq(); i++) 
    al.push_back(new AsmList);

  // Natural boundary condition flag.
  Hermes::vector<bool> nat;
  for(unsigned int i = 0; i < wf->get_neq(); i++) 
    nat.push_back(false);

  // Element usage flag: iempty[i] == true := The current state does 
  // not posses an active element in the i-th space.
  Hermes::vector<bool> isempty;
  for(unsigned int i = 0; i < wf->get_neq(); i++) 
    isempty.push_back(false);
    
  // Initialize the state, return a non-NULL element, if no such Element found, return.
  Element* rep_element = init_state(stage, spss, refmap, e, isempty, al);
  if(rep_element == NULL)
    return;

  init_cache();

  /// Assemble volume matrix forms.
  assemble_volume_matrix_forms(stage, mat, rhs, rhsonly, force_diagonal_blocks, 
                               block_weights, spss, refmap, u_ext, isempty, 
                               rep_element->marker, al);

  /// Assemble volume vector forms.
  if (rhs != NULL)
    assemble_volume_vector_forms(stage, mat, rhs, rhsonly, force_diagonal_blocks, 
                                 block_weights, spss, refmap, u_ext, isempty, 
                                 rep_element->marker, al);

  // Assemble surface integrals now: loop through surfaces of the element.
  for (int isurf = 0; isurf < e[0]->get_num_surf(); isurf++)
   assemble_surface_integrals(stage, mat, rhs, rhsonly, force_diagonal_blocks, 
                              block_weights, spss, refmap, u_ext, isempty, 
                              surf_pos[isurf].marker, al, bnd[isurf], surf_pos[isurf], 
                              nat, isurf, e, trav_base, rep_element);
  
  // Delete assembly lists.
  for(unsigned int i = 0; i < wf->get_neq(); i++) 
    delete al[i];

  delete_cache();
}

void DiscreteProblem::assemble_volume_matrix_forms(WeakForm::Stage& stage, 
                      SparseMatrix* mat, Vector* rhs, bool rhsonly, bool force_diagonal_blocks, 
                      Table* block_weights,
                      Hermes::vector<PrecalcShapeset *>& spss, Hermes::vector<RefMap *>& refmap, 
                      Hermes::vector<Solution *>& u_ext, Hermes::vector<bool>& isempty, 
                      int marker, Hermes::vector<AsmList *>& al)
{
  _F_
  if (mat != NULL) {
    for (unsigned ww = 0; ww < stage.mfvol.size(); ww++) {
      WeakForm::MatrixFormVol* mfv = stage.mfvol[ww];
      int m = mfv->i;
      int n = mfv->j;
      if (isempty[m] || isempty[n])
        continue;
      if (fabs(mfv->scaling_factor) < 1e-12)
        continue;
      if (mfv->area != HERMES_ANY && !this->wf->is_in_area(marker, mfv->area))
        continue;

      // If a block scaling table is provided, and if the scaling coefficient
      // A_mn for this block is zero, then the form does not need to be assembled.
      scalar block_scaling_coeff = 1.;
      if (block_weights != NULL) {
        if (fabs(block_weights->get_A(m, n)) < 1e-12)
          continue;
        block_scaling_coeff = block_weights->get_A(m, n);
      }
      bool tra = (m != n) && (mfv->sym != 0);
      bool sym = (m == n) && (mfv->sym == 1);

      // Assemble the local stiffness matrix for the form mfv.
      scalar **local_stiffness_matrix;
      if(rhsonly == false)
        local_stiffness_matrix = get_matrix_buffer(std::max(al[m]->cnt, al[n]->cnt));

      for (unsigned int i = 0; i < al[m]->cnt; i++) {
        if (!tra && al[m]->dof[i] < 0) 
          continue;
        spss[m]->set_active_shape(al[m]->idx[i]);
        
        // Unsymmetric block.
        if (!sym) {
          for (unsigned int j = 0; j < al[n]->cnt; j++) {
            
            pss[n]->set_active_shape(al[n]->idx[j]);
            
            if (al[n]->dof[j] < 0) {
              // Linear problems only: Subtracting Dirichlet lift contribution from the RHS:
              if (rhs != NULL && this->is_linear) {
                // Numerical integration performed only if all 
                // coefficients multiplying the form are nonzero
                // and if the basis function is active.
                if (std::abs(al[m]->coef[i]) > 1e-12 && std::abs(al[n]->coef[j]) > 1e-12
                    && al[m]->dof[i] >= 0) {
                  scalar val = eval_form(mfv, u_ext, pss[n], spss[m], refmap[n],
                                         refmap[m]) * al[n]->coef[j] * al[m]->coef[i];
                  rhs->add(al[m]->dof[i], -val);
                }
              }
            }
            else if (rhsonly == false) {
              scalar val = 0;
              // Numerical integration performed only if all 
              // coefficients multiplying the form are nonzero.
              if (std::abs(block_scaling_coeff) > 1e-12 && std::abs(al[m]->coef[i]) > 1e-12 
                  && std::abs(al[n]->coef[j]) > 1e-12) {
                val = block_scaling_coeff * eval_form(mfv, u_ext, pss[n], spss[m], refmap[n],
                                                      refmap[m]) * al[n]->coef[j] * al[m]->coef[i];
              }
              local_stiffness_matrix[i][j] = val;
            }
          }
        }
        // Symmetric block.
        else {
          for (unsigned int j = 0; j < al[n]->cnt; j++) {
            if (j < i && al[n]->dof[j] >= 0) 
              continue;
            
            pss[n]->set_active_shape(al[n]->idx[j]);
            
            if (al[n]->dof[j] < 0) {
              // Linear problems only: Subtracting Dirichlet lift contribution from the RHS:
              if (rhs != NULL && this->is_linear) {
                // Numerical integration performed only if all 
                // coefficients multiplying the form are nonzero
                // and if basis function is active.
                if (std::abs(al[m]->coef[i]) > 1e-12 && std::abs(al[n]->coef[j]) > 1e-12
                    && al[m]->dof[i] >= 0) {

                  // Debug.
                  //printf("Eval form I: al[%d]->dof[%d] = %d, al[%d]->dof[%d] = %d\n", 
                  //       m, i, al[m]->dof[i], n, j, al[n]->dof[j]);

                  scalar val = eval_form(mfv, u_ext, pss[n], spss[m], refmap[n], refmap[m]) * 
                                         al[n]->coef[j] * al[m]->coef[i];
                  rhs->add(al[m]->dof[i], -val);
		}
              }
            }
            else if (rhsonly == false) {
              scalar val = 0;
              // Numerical integration performed only if all coefficients 
              // multiplying the form are nonzero.
              if (std::abs(block_scaling_coeff) > 1e-12 && std::abs(al[m]->coef[i]) > 1e-12 
                  && std::abs(al[n]->coef[j]) > 1e-12) {

                // Debug.
                //printf("Eval form II: al[%d]->dof[%d] = %d, al[%d]->dof[%d] = %d\n", 
                //       m, i, al[m]->dof[i], n, j, al[n]->dof[j]);

                val = block_scaling_coeff * eval_form(mfv, u_ext, pss[n], spss[m], refmap[n],
                                                      refmap[m]) * al[n]->coef[j] * al[m]->coef[i];
              }
              local_stiffness_matrix[i][j] = local_stiffness_matrix[j][i] = val;
            }
          }
        }
      }

      // Insert the local stiffness matrix into the global one.
      if (rhsonly == false)
        mat->add(al[m]->cnt, al[n]->cnt, local_stiffness_matrix, al[m]->dof, al[n]->dof);

      // Insert also the off-diagonal (anti-)symmetric block, if required.
      if (tra) {
        if (mfv->sym < 0)
          chsgn(local_stiffness_matrix, al[m]->cnt, al[n]->cnt);

        transpose(local_stiffness_matrix, al[m]->cnt, al[n]->cnt);

        if (rhsonly == false)
          mat->add(al[n]->cnt, al[m]->cnt, local_stiffness_matrix, al[n]->dof, al[m]->dof);

        // Linear problems only: Subtracting Dirichlet lift contribution from the RHS:
        if (rhs != NULL && this->is_linear)
          for (unsigned int j = 0; j < al[m]->cnt; j++)
            if (al[m]->dof[j] < 0)
              for (unsigned int i = 0; i < al[n]->cnt; i++)
                if (al[n]->dof[i] >= 0)
                  rhs->add(al[n]->dof[i], -local_stiffness_matrix[i][j]);
      }
    }
  }
}

void DiscreteProblem::assemble_volume_vector_forms(WeakForm::Stage& stage, 
      SparseMatrix* mat, Vector* rhs, bool rhsonly, bool force_diagonal_blocks, 
      Table* block_weights, Hermes::vector<PrecalcShapeset *>& spss, 
      Hermes::vector<RefMap *>& refmap, Hermes::vector<Solution *>& u_ext, 
      Hermes::vector<bool>& isempty, int marker, Hermes::vector<AsmList *>& al)
{
  _F_
  for (unsigned int ww = 0; ww < stage.vfvol.size(); ww++) {
    WeakForm::VectorFormVol* vfv = stage.vfvol[ww];
    int m = vfv->i;
    if (isempty[vfv->i]) 
      continue;
    if (fabs(vfv->scaling_factor) < 1e-12) 
      continue;
    if (vfv->area != HERMES_ANY && !this->wf->is_in_area(marker, vfv->area)) 
      continue;

    for (unsigned int i = 0; i < al[m]->cnt; i++) {
      if (al[m]->dof[i] < 0) continue;
      
      spss[m]->set_active_shape(al[m]->idx[i]);

      // Numerical integration performed only if the coefficient 
      // multiplying the form is nonzero.
      if (std::abs(al[m]->coef[i]) > 1e-12) {   
        rhs->add(al[m]->dof[i], eval_form(vfv, u_ext, spss[m], refmap[m]) * al[m]->coef[i]);
      }
    }
  }
}

void DiscreteProblem::assemble_surface_integrals(WeakForm::Stage& stage, 
       SparseMatrix* mat, Vector* rhs, bool rhsonly, bool force_diagonal_blocks, 
       Table* block_weights, Hermes::vector<PrecalcShapeset *>& spss, 
       Hermes::vector<RefMap *>& refmap, Hermes::vector<Solution *>& u_ext, 
       Hermes::vector<bool>& isempty, int marker, Hermes::vector<AsmList *>& al, 
       bool bnd, SurfPos& surf_pos, Hermes::vector<bool>& nat, int isurf, 
       Element** e, Element* trav_base, Element* rep_element)
{
  _F_
  // Obtain the list of shape functions which are nonzero on this surface.
  for (unsigned int i = 0; i < stage.idx.size(); i++) {
    int j = stage.idx[i];
    if (isempty[j])
      continue;
    // For inner edges (with marker == 0), bc_types should not be called,
    // for them it is not important what value (true/false) is set, as it
    // is not read anywhere.
    if(marker > 0)
      nat[j] = (spaces[j]->bc_types->get_type(marker) == BC_NATURAL);
    spaces[j]->get_boundary_assembly_list(e[i], isurf, al[j]);
  }

  // Assemble boundary edges: 
  if(bnd == 1) {
    if (mat != NULL)
      assemble_surface_matrix_forms(stage, mat, rhs, rhsonly, force_diagonal_blocks, block_weights, 
                                    spss, refmap, u_ext, isempty, 
                                    marker, al, bnd, surf_pos, nat, isurf, e, trav_base);
    if (rhs != NULL)
      assemble_surface_vector_forms(stage, mat, rhs, rhsonly, force_diagonal_blocks, block_weights, 
                                    spss, refmap, u_ext, isempty, 
                                    marker, al, bnd, surf_pos, nat, isurf, e, trav_base);
  }
  // Assemble inner edges (in discontinuous Galerkin discretization): 
  else
    if(DG_vector_forms_present || DG_matrix_forms_present)
    assemble_DG_forms(stage, mat, rhs, rhsonly, force_diagonal_blocks, block_weights, 
                      spss, refmap, u_ext, isempty, 
                      marker, al, bnd, surf_pos, nat, isurf, e, trav_base, rep_element);
  }

void DiscreteProblem::assemble_DG_forms(WeakForm::Stage& stage, 
       SparseMatrix* mat, Vector* rhs, bool rhsonly, bool force_diagonal_blocks, 
       Table* block_weights, Hermes::vector<PrecalcShapeset *>& spss, 
       Hermes::vector<RefMap *>& refmap, Hermes::vector<Solution *>& u_ext, 
       Hermes::vector<bool>& isempty, int marker, Hermes::vector<AsmList *>& al, 
       bool bnd, SurfPos& surf_pos, Hermes::vector<bool>& nat, 
       int isurf, Element** e, Element* trav_base, Element* rep_element)
{
  _F_
  // Determine the minimum mesh seq in this stage.
  min_dg_mesh_seq = 0;
  for(unsigned int i = 0; i < stage.meshes.size(); i++)
    if(stage.meshes[i]->get_seq() < min_dg_mesh_seq || i == 0)
      min_dg_mesh_seq = stage.meshes[i]->get_seq();
  
  // Initialize the NeighborSearches.
  // 5 is for bits per page in the array.
  LightArray<NeighborSearch*> neighbor_searches(5);
  init_neighbors(neighbor_searches, stage, isurf);

  // Create a multimesh tree;
  DiscreteProblem::NeighborNode* root = new DiscreteProblem::NeighborNode(NULL, 0);
  build_multimesh_tree(root, neighbor_searches);
    
  // Update all NeighborSearches according to the multimesh tree.
  // After this, all NeighborSearches in neighbor_searches should have the same count 
  // of neighbors and proper set of transformations
  // for the central and the neighbor element(s) alike.
  // Also check that every NeighborSearch has the same number of neighbor elements.
  unsigned int num_neighbors = 0;
  for(unsigned int i = 0; i < neighbor_searches.get_size(); i++)
    if(neighbor_searches.present(i)) {
      NeighborSearch* ns = neighbor_searches.get(i);
      update_neighbor_search(ns, root);
      if(num_neighbors == 0)
        num_neighbors = ns->n_neighbors;
      if(ns->n_neighbors != num_neighbors)
        error("Num_neighbors of different NeighborSearches not matching in DiscreteProblem::assemble_surface_integrals().");
    }

  // Create neighbor psss, refmaps.
  Hermes::vector<PrecalcShapeset *> npss;
  Hermes::vector<PrecalcShapeset *> nspss;
  Hermes::vector<RefMap *> nrefmap;

  // Initialize neighbor precalc shapesets and refmaps.      
  // This is only needed when there are matrix DG forms present.
  if(DG_matrix_forms_present)
    for (unsigned int i = 0; i < stage.idx.size(); i++) {
      npss.push_back(new PrecalcShapeset(pss[i]->get_shapeset()));
      npss[i]->set_quad_2d(&g_quad_2d_std);
      nspss.push_back(new PrecalcShapeset(npss[i]));
      nspss[i]->set_quad_2d(&g_quad_2d_std);
      nrefmap.push_back(new RefMap());
      nrefmap[i]->set_quad_2d(&g_quad_2d_std);
    }

  for(unsigned int neighbor_i = 0; neighbor_i < num_neighbors; neighbor_i++) {
    // If the active segment has already been processed (when the neighbor element was assembled), it is skipped.
    // We test all neighbor searches, because in the case of intra-element edge, the neighboring (the same as central) element
    // will be marked as visited, even though the edge was not calculated.
    bool processed = true;
    for(unsigned int i = 0; i < neighbor_searches.get_size(); i++)
      if(neighbor_searches.present(i))
        if(!neighbor_searches.get(i)->neighbors.at(neighbor_i)->visited)
            processed = false;

    if(!DG_vector_forms_present && processed)
      continue;

    // For every neighbor we want to delete the geometry caches and create new ones.
    for (int i = 0; i < g_max_quad + 1 + 4 * g_max_quad + 4; i++)
      if (cache_e[i] != NULL) {
        cache_e[i]->free(); 
        delete cache_e[i];
        cache_e[i] = NULL;
        delete [] cache_jwt[i];
      }

    assemble_DG_one_neighbor(processed, neighbor_i, stage, mat, rhs, rhsonly, force_diagonal_blocks, block_weights, spss, refmap, npss, nspss, nrefmap, neighbor_searches, u_ext, isempty, 
        marker, al, bnd, surf_pos, nat, isurf, e, trav_base, rep_element);
  }

  // Delete the multimesh tree;
  delete root;

  // Deinitialize neighbor pss's, refmaps.
  if(DG_matrix_forms_present) {
  for(std::vector<PrecalcShapeset *>::iterator it = nspss.begin(); it != nspss.end(); it++)
    delete *it;
  for(std::vector<PrecalcShapeset *>::iterator it = npss.begin(); it != npss.end(); it++)
    delete *it;
  for(std::vector<RefMap *>::iterator it = nrefmap.begin(); it != nrefmap.end(); it++)
    delete *it;
  }

  // Delete the neighbor_searches array.
  for(unsigned int i = 0; i < neighbor_searches.get_size(); i++) 
    if(neighbor_searches.present(i))
      delete neighbor_searches.get(i);
}


void DiscreteProblem::assemble_DG_one_neighbor(bool edge_processed, unsigned int neighbor_i, WeakForm::Stage& stage, 
      SparseMatrix* mat, Vector* rhs, bool rhsonly, bool force_diagonal_blocks, Table* block_weights,
       Hermes::vector<PrecalcShapeset *>& spss, Hermes::vector<RefMap *>& refmap, Hermes::vector<PrecalcShapeset *>& npss, 
       Hermes::vector<PrecalcShapeset *>& nspss, Hermes::vector<RefMap *>& nrefmap, LightArray<NeighborSearch*>& neighbor_searches, Hermes::vector<Solution *>& u_ext, 
       Hermes::vector<bool>& isempty, int marker, Hermes::vector<AsmList *>& al, bool bnd, SurfPos& surf_pos, Hermes::vector<bool>& nat, 
       int isurf, Element** e, Element* trav_base, Element* rep_element)
{
  _F_
  // Set the active segment in all NeighborSearches
  for(unsigned int i = 0; i < neighbor_searches.get_size(); i++)
    if(neighbor_searches.present(i)) {
      neighbor_searches.get(i)->active_segment = neighbor_i;
      neighbor_searches.get(i)->neighb_el = neighbor_searches.get(i)->neighbors[neighbor_i];
      neighbor_searches.get(i)->neighbor_edge = neighbor_searches.get(i)->neighbor_edges[neighbor_i];
    }

  // Push all the necessary transformations to all functions of this stage.
  // The important thing is that the transformations to the current subelement are already there.
  // Also store the current neighbor element and neighbor edge in neighb_el, neighbor_edge.
  for(unsigned int fns_i = 0; fns_i < stage.fns.size(); fns_i++)
    for(unsigned int trf_i = 0; trf_i < neighbor_searches.get(stage.meshes[fns_i]->get_seq() - min_dg_mesh_seq)->central_n_trans[neighbor_i]; trf_i++)
      stage.fns[fns_i]->push_transform(neighbor_searches.get(stage.meshes[fns_i]->get_seq() - min_dg_mesh_seq)->central_transformations[neighbor_i][trf_i]);
  
  // For neighbor psss.
  if(DG_matrix_forms_present && !edge_processed)
    for(unsigned int idx_i = 0; idx_i < stage.idx.size(); idx_i++) {
      npss[idx_i]->set_active_element((*neighbor_searches.get(stage.meshes[idx_i]->get_seq() - min_dg_mesh_seq)->get_neighbors())[neighbor_i]);
      for(unsigned int trf_i = 0; trf_i < neighbor_searches.get(stage.meshes[idx_i]->get_seq() - min_dg_mesh_seq)->neighbor_n_trans[neighbor_i]; trf_i++)
        npss[idx_i]->push_transform(neighbor_searches.get(stage.meshes[idx_i]->get_seq() - min_dg_mesh_seq)->neighbor_transformations[neighbor_i][trf_i]);
    }

  // Also push the transformations to the slave psss and refmaps.
  for (unsigned int i = 0; i < stage.idx.size(); i++) {
    if(isempty[stage.idx[i]])
      continue;
    spss[stage.idx[i]]->set_master_transform();
    refmap[stage.idx[i]]->force_transform(pss[stage.idx[i]]->get_transform(), pss[stage.idx[i]]->get_ctm());

    // Neighbor.
    if(DG_matrix_forms_present && !edge_processed) {
      nspss[stage.idx[i]]->set_active_element(npss[stage.idx[i]]->get_active_element());
      nspss[stage.idx[i]]->set_master_transform();
      nrefmap[stage.idx[i]]->set_active_element(npss[stage.idx[i]]->get_active_element());
      nrefmap[stage.idx[i]]->force_transform(npss[stage.idx[i]]->get_transform(), npss[stage.idx[i]]->get_ctm());
    }
  }

  /***/

  // The computation takes place here.
  if (mat != NULL)
    if(DG_matrix_forms_present && !edge_processed)
      assemble_DG_matrix_forms(stage, mat, rhs, rhsonly, force_diagonal_blocks, block_weights, spss, refmap, npss, nspss, nrefmap, neighbor_searches, u_ext, isempty, 
        marker, al, bnd, surf_pos, nat, isurf, e, trav_base, rep_element);
  if (DG_vector_forms_present && rhs != NULL)
    assemble_DG_vector_forms(stage, mat, rhs, rhsonly, force_diagonal_blocks, block_weights, spss, refmap, neighbor_searches, u_ext, isempty, 
      marker, al, bnd, surf_pos, nat, isurf, e, trav_base, rep_element);

  /***/

  // This is just cleaning after ourselves.
  // Clear the transformations from the RefMaps and all functions.
  for(unsigned int fns_i = 0; fns_i < stage.fns.size(); fns_i++)
      stage.fns[fns_i]->set_transform(neighbor_searches.get(stage.meshes[fns_i]->get_seq() - min_dg_mesh_seq)->original_central_el_transform);

  // Also clear the transformations from the slave psss and refmaps.
  for (unsigned int i = 0; i < stage.idx.size(); i++) {
    if(isempty[stage.idx[i]])
      continue;
    spss[stage.idx[i]]->set_master_transform();
    refmap[stage.idx[i]]->force_transform(pss[stage.idx[i]]->get_transform(), pss[stage.idx[i]]->get_ctm());
  }
}

void DiscreteProblem::init_neighbors(LightArray<NeighborSearch*>& neighbor_searches, 
                                     const WeakForm::Stage& stage, const int& isurf)
{
  _F_
  // Initialize the NeighborSearches.
  for(unsigned int i = 0; i < stage.meshes.size(); i++) {
    if(!neighbor_searches.present(stage.meshes[i]->get_seq() - min_dg_mesh_seq)) {
      NeighborSearch* ns = new NeighborSearch(stage.fns[i]->get_active_element(), stage.meshes[i]);
      ns->original_central_el_transform = stage.fns[i]->get_transform();
      neighbor_searches.add(ns, stage.meshes[i]->get_seq() - min_dg_mesh_seq);
    }
  }

  // Calculate respective neighbors.
  // Also clear the initial_sub_idxs from the central element transformations 
  // of NeighborSearches with multiple neighbors.
  for(unsigned int i = 0; i < neighbor_searches.get_size(); i++) 
    if(neighbor_searches.present(i)) {
      neighbor_searches.get(i)->set_active_edge_multimesh(isurf);
      neighbor_searches.get(i)->clear_initial_sub_idx();
  }
  return;
}

void DiscreteProblem::build_multimesh_tree(DiscreteProblem::NeighborNode* root, 
                                           LightArray<NeighborSearch*>& neighbor_searches)
{
  _F_
    for(unsigned int i = 0; i < neighbor_searches.get_size(); i++) 
      if(neighbor_searches.present(i)) {
        NeighborSearch* ns = neighbor_searches.get(i);
        if(ns->n_neighbors == 1 && ns->central_n_trans[0] == 0)
          continue;
        for(unsigned int j = 0; j < ns->n_neighbors; j++)
          insert_into_multimesh_tree(root, ns->central_transformations[j], ns->central_n_trans[j]);
      }
}

void DiscreteProblem::insert_into_multimesh_tree(NeighborNode* node, 
                      unsigned int transformations [NeighborSearch::max_n_trans],  
                      unsigned int transformation_count)
{
  _F_
  // If we are already in the leaf.
  if(transformation_count == 0)
    return;
  // Both sons are null. We have to add a new Node. Let us do it for the left sone of node.
  if(node->get_left_son() == NULL && node->get_right_son() == NULL) {
    node->set_left_son(new NeighborNode(node, transformations[0]));
    insert_into_multimesh_tree(node->get_left_son(), transformations + 1, transformation_count - 1);
  }
  // At least the left son is not null (it is impossible only for the right one to be not null, because
  // the left one always gets into the tree first, as seen above).
  else {
    // The existing left son is the right one to continue through.
    if(node->get_left_son()->get_transformation() == transformations[0])
      insert_into_multimesh_tree(node->get_left_son(), transformations + 1, transformation_count - 1);
    // The right one also exists, check that it is the right one, or return an error.
    else if(node->get_right_son() != NULL) {
      if(node->get_right_son()->get_transformation() == transformations[0])
        insert_into_multimesh_tree(node->get_right_son(), transformations + 1, transformation_count - 1);
      else error("More than two possible sons in insert_into_multimesh_tree().");
    }
    // If the right one does not exist and the left one was not correct, create a right son and continue this way.
    else {
      node->set_right_son(new NeighborNode(node, transformations[0]));
      insert_into_multimesh_tree(node->get_right_son(), transformations + 1, transformation_count - 1);
    }
  }
}

/* This function is not used. It may be used when the implementation changes. 
   Will be deleted when found not necessary.*/
Hermes::vector<Hermes::vector<unsigned int>*> DiscreteProblem::get_multimesh_neighbors_transformations(DiscreteProblem::NeighborNode* multimesh_tree)
{
  _F_
  // Initialize the vector.
  Hermes::vector<Hermes::vector<unsigned int>*> running_transformations;
  // Prepare the first neighbor's vector.
  running_transformations.push_back(new Hermes::vector<unsigned int>);
  // Fill the vector.
  traverse_multimesh_tree(multimesh_tree, running_transformations);
  return running_transformations;
}

/* This function is not used. It may be used when the implementation changes. 
   Will be deleted when found not necessary.*/
void DiscreteProblem::traverse_multimesh_tree(DiscreteProblem::NeighborNode* node, 
                      Hermes::vector<Hermes::vector<unsigned int>*>& running_transformations)
{
  _F_
  // If we are in the root.
  if(node->get_transformation() == 0) {
    if(node->get_left_son() != NULL)
      traverse_multimesh_tree(node->get_left_son(), running_transformations);
    if(node->get_right_son() != NULL)
      traverse_multimesh_tree(node->get_right_son(), running_transformations);
    // Delete the vector prepared by the last accessed leaf.
    running_transformations.pop_back();
    return;
  }
  // If we are in a leaf.
  if(node->get_left_son() == NULL && node->get_right_son() == NULL) {
    // Create a vector for the new neighbor.
    Hermes::vector<unsigned int>* new_neighbor_transformations = new Hermes::vector<unsigned int>;
    // Copy there the whole path except for this leaf.
    for(unsigned int i = 0; i < running_transformations.back()->size(); i++)
      new_neighbor_transformations->push_back((*running_transformations.back())[i]);
    // Insert this leaf into the current running transformation, thus complete it.
    running_transformations.back()->push_back(node->get_transformation());
    // Make the new_neighbor_transformations the current running transformation.
    running_transformations.push_back(new_neighbor_transformations);
    return;
  }
  else {
    running_transformations.back()->push_back(node->get_transformation());
    if(node->get_left_son() != NULL)
      traverse_multimesh_tree(node->get_left_son(), running_transformations);
    if(node->get_right_son() != NULL)
      traverse_multimesh_tree(node->get_right_son(), running_transformations);
    running_transformations.back()->pop_back();
    return;
  }
  return;
}

void DiscreteProblem::update_neighbor_search(NeighborSearch* ns, NeighborNode* multimesh_tree)
{
  _F_
  // This has to be done, because we pass ns by reference and the number of neighbors is changing.
  unsigned int num_neighbors = ns->get_num_neighbors();

  for(unsigned int i = 0; i < num_neighbors; i++) {
    // Find the node corresponding to this neighbor in the tree.
    NeighborNode* node = find_node(ns->central_transformations[i], ns->central_n_trans[i], multimesh_tree);
    // Update the NeighborSearch.
    unsigned int added = update_ns_subtree(ns, node, i);
    i += added;
    num_neighbors += added;
  }
}

DiscreteProblem::NeighborNode* DiscreteProblem::find_node(unsigned int* transformations, 
                                                          unsigned int transformation_count, 
                                                          DiscreteProblem::NeighborNode* node)
{
  _F_
  // If there are no transformations left.
  if(transformation_count == 0)
    return node;
  else {
    if(node->get_left_son() != NULL) {
      if(node->get_left_son()->get_transformation() == transformations[0])
        return find_node(transformations + 1, transformation_count - 1, node->get_left_son());
    }
    if(node->get_right_son() != NULL) {
      if(node->get_right_son()->get_transformation() == transformations[0])
        return find_node(transformations + 1, transformation_count - 1, node->get_right_son());
    }
  }
  // We always should be able to empty the transformations array.
  error("Transformation of a central element not found in the multimesh tree.");
  return NULL;
}
    
unsigned int DiscreteProblem::update_ns_subtree(NeighborSearch* ns, 
             DiscreteProblem::NeighborNode* node, unsigned int ith_neighbor)
{
  _F_
  // No subtree => no work.
  // Also check the assertion that if one son is null, then the other too.
  if(node->get_left_son() == NULL) {
    if(node->get_right_son() != NULL)
      error("Only one son (right) not null in DiscreteProblem::update_ns_subtree.");
    return 0;
  }

  // Key part.
  // Begin with storing the info about the current neighbor.
  Element* neighbor = ns->neighbors[ith_neighbor];
  NeighborSearch::NeighborEdgeInfo edge_info = ns->neighbor_edges[ith_neighbor];

  // Initialize the vector for central transformations->
  Hermes::vector<Hermes::vector<unsigned int>*> running_central_transformations;
  // Prepare the first new neighbor's vector. Push back the current transformations (in case of GO_DOWN neighborhood).
  running_central_transformations.push_back(new Hermes::vector<unsigned int>);
  for(unsigned int i = 0; i < ns->central_n_trans[ith_neighbor]; i++)
    running_central_transformations.back()->push_back(ns->central_transformations[ith_neighbor][i]);

  // Initialize the vector for neighbor transformations->
  Hermes::vector<Hermes::vector<unsigned int>*> running_neighbor_transformations;
  // Prepare the first new neighbor's vector. Push back the current transformations (in case of GO_UP/NO_TRF neighborhood).
  running_neighbor_transformations.push_back(new Hermes::vector<unsigned int>);
  for(unsigned int i = 0; i < ns->neighbor_n_trans[ith_neighbor]; i++)
    running_neighbor_transformations.back()->push_back(ns->neighbor_transformations[ith_neighbor][i]);

  // Delete the current neighbor.
  ns->delete_neighbor(ith_neighbor);

  // Move down the subtree.
  if(node->get_left_son() != NULL)
    traverse_multimesh_subtree(node->get_left_son(), running_central_transformations, 
                               running_neighbor_transformations, edge_info, ns->active_edge, 
                               ns->central_el->get_mode());
  if(node->get_right_son() != NULL)
    traverse_multimesh_subtree(node->get_right_son(), running_central_transformations, 
                               running_neighbor_transformations, edge_info, ns->active_edge, 
                               ns->central_el->get_mode());

  // Delete the last neighbors' info (this is a dead end, caused by the function traverse_multimesh_subtree.
  running_central_transformations.pop_back();
  running_neighbor_transformations.pop_back();

  // Insert new neighbors.
  for(unsigned int i = 0; i < running_central_transformations.size(); i++) {
    ns->neighbors.push_back(neighbor);
    ns->neighbor_edges.push_back(edge_info);
    ns->central_n_trans[ns->n_neighbors] = running_central_transformations[i]->size();
    ns->neighbor_n_trans[ns->n_neighbors] = running_neighbor_transformations[i]->size();
    for(unsigned int ii = 0; ii < ns->central_n_trans[ns->n_neighbors]; ii++)
      ns->central_transformations[ns->n_neighbors][ii] = (*running_central_transformations[i])[ii];
    for(unsigned int ii = 0; ii < ns->neighbor_n_trans[ns->n_neighbors]; ii++)
      ns->neighbor_transformations[ns->n_neighbors][ii] = (*running_neighbor_transformations[i])[ii];
    ns->n_neighbors++;
  }

  // Return the number of neighbors deleted.
  return - 1;
}

void DiscreteProblem::traverse_multimesh_subtree(DiscreteProblem::NeighborNode* node, 
      Hermes::vector<Hermes::vector<unsigned int>*>& running_central_transformations,
      Hermes::vector<Hermes::vector<unsigned int>*>& running_neighbor_transformations, 
      const NeighborSearch::NeighborEdgeInfo& edge_info, const int& active_edge, const int& mode)
{
  _F_
  // If we are in a leaf.
  if(node->get_left_son() == NULL && node->get_right_son() == NULL) {
    // Create vectors for the new neighbor.
    Hermes::vector<unsigned int>* new_neighbor_central_transformations = new Hermes::vector<unsigned int>;
    Hermes::vector<unsigned int>* new_neighbor_neighbor_transformations = new Hermes::vector<unsigned int>;
    
    // Copy there the whole path except for this leaf.
    for(unsigned int i = 0; i < running_central_transformations.back()->size(); i++)
      new_neighbor_central_transformations->push_back((*running_central_transformations.back())[i]);
    for(unsigned int i = 0; i < running_neighbor_transformations.back()->size(); i++)
      new_neighbor_neighbor_transformations->push_back((*running_neighbor_transformations.back())[i]);

    // Insert this leaf into the current running central transformation, thus complete it.
    running_central_transformations.back()->push_back(node->get_transformation());
    
    // Make the new_neighbor_central_transformations the current running central transformation.
    running_central_transformations.push_back(new_neighbor_central_transformations);

    // Take care of the neighbor transformation.
    // Insert appropriate info from this leaf into the current running neighbor transformation, thus complete it.
    if(mode == HERMES_MODE_TRIANGLE)
      if ((active_edge == 0 && node->get_transformation() == 0) ||
          (active_edge == 1 && node->get_transformation() == 1) ||
          (active_edge == 2 && node->get_transformation() == 2))
        running_neighbor_transformations.back()->push_back((!edge_info.orientation ? edge_info.local_num_of_edge : (edge_info.local_num_of_edge + 1) % 3));
      else
        running_neighbor_transformations.back()->push_back((edge_info.orientation ? edge_info.local_num_of_edge : (edge_info.local_num_of_edge + 1) % 3));
      // Quads.
    else
      if ((active_edge == 0 && (node->get_transformation() == 0 || node->get_transformation() == 6)) ||
          (active_edge == 1 && (node->get_transformation() == 1 || node->get_transformation() == 4)) ||
          (active_edge == 2 && (node->get_transformation() == 2 || node->get_transformation() == 7)) ||
          (active_edge == 3 && (node->get_transformation() == 3 || node->get_transformation() == 5)))
        running_neighbor_transformations.back()->push_back((!edge_info.orientation ? edge_info.local_num_of_edge : (edge_info.local_num_of_edge + 1) % 4));
      else
        running_neighbor_transformations.back()->push_back((edge_info.orientation ? edge_info.local_num_of_edge : (edge_info.local_num_of_edge + 1) % 4));
    
    // Make the new_neighbor_neighbor_transformations the current running neighbor transformation.
    running_neighbor_transformations.push_back(new_neighbor_neighbor_transformations);

    return;
  }
  else {
    // Insert this leaf into the current running central transformation, thus complete it.
    running_central_transformations.back()->push_back(node->get_transformation());

    // Insert appropriate info from this leaf into the current running neighbor transformation, thus complete it.
    // Triangles.
    if(mode == HERMES_MODE_TRIANGLE)
      if ((active_edge == 0 && node->get_transformation() == 0) ||
          (active_edge == 1 && node->get_transformation() == 1) ||
          (active_edge == 2 && node->get_transformation() == 2))
        running_neighbor_transformations.back()->push_back((!edge_info.orientation ? edge_info.local_num_of_edge : (edge_info.local_num_of_edge + 1) % 3));
      else
        running_neighbor_transformations.back()->push_back((edge_info.orientation ? edge_info.local_num_of_edge : (edge_info.local_num_of_edge + 1) % 3));
    // Quads.
    else
      if ((active_edge == 0 && (node->get_transformation() == 0 || node->get_transformation() == 6)) ||
          (active_edge == 1 && (node->get_transformation() == 1 || node->get_transformation() == 4)) ||
          (active_edge == 2 && (node->get_transformation() == 2 || node->get_transformation() == 7)) ||
          (active_edge == 3 && (node->get_transformation() == 3 || node->get_transformation() == 5)))
        running_neighbor_transformations.back()->push_back((!edge_info.orientation ? edge_info.local_num_of_edge : (edge_info.local_num_of_edge + 1) % 4));
      else
        running_neighbor_transformations.back()->push_back((edge_info.orientation ? edge_info.local_num_of_edge : (edge_info.local_num_of_edge + 1) % 4));

    // Move down.
    if(node->get_left_son() != NULL)
      traverse_multimesh_subtree(node->get_left_son(), running_central_transformations, running_neighbor_transformations, 
          edge_info, active_edge, mode);
    if(node->get_right_son() != NULL)
      traverse_multimesh_subtree(node->get_right_son(), running_central_transformations, running_neighbor_transformations, 
          edge_info, active_edge, mode);

    // Take this transformation out.
    running_central_transformations.back()->pop_back();
    running_neighbor_transformations.back()->pop_back();
    return;
  }
  return;
}


void DiscreteProblem::assemble_surface_matrix_forms(WeakForm::Stage& stage, 
       SparseMatrix* mat, Vector* rhs, bool rhsonly, bool force_diagonal_blocks, 
       Table* block_weights, Hermes::vector<PrecalcShapeset *>& spss, 
       Hermes::vector<RefMap *>& refmap, Hermes::vector<Solution *>& u_ext, 
       Hermes::vector<bool>& isempty, int marker, Hermes::vector<AsmList *>& al, 
       bool bnd, SurfPos& surf_pos, Hermes::vector<bool>& nat, 
       int isurf, Element** e, Element* trav_base)
{
  _F_
  for (unsigned int ww = 0; ww < stage.mfsurf.size(); ww++) {
    WeakForm::MatrixFormSurf* mfs = stage.mfsurf[ww];
    int m = mfs->i;
    int n = mfs->j;
    if (isempty[m] || isempty[n]) continue;
    if (!nat[m] || !nat[n]) continue;
    if (fabs(mfs->scaling_factor) < 1e-12) continue;
    if (mfs->area == H2D_DG_INNER_EDGE) continue;
    if (mfs->area != HERMES_ANY && mfs->area != H2D_DG_BOUNDARY_EDGE 
        && !wf->is_in_area(marker, mfs->area)) continue;

    // If a block scaling table is provided, and if the scaling coefficient
    // A_mn for this block is zero, then the form does not need to be assembled.
    scalar block_scaling_coeff = 1.;
    if (block_weights != NULL) {
      if (fabs(block_weights->get_A(m, n)) < 1e-12) continue;
      block_scaling_coeff = block_weights->get_A(m, n);
    }

    surf_pos.base = trav_base;
    surf_pos.space_v = spaces[m];
    surf_pos.space_u = spaces[n];

    scalar **local_stiffness_matrix = get_matrix_buffer(std::max(al[m]->cnt, al[n]->cnt));
    for (unsigned int i = 0; i < al[m]->cnt; i++) {
      if (al[m]->dof[i] < 0) continue;
      spss[m]->set_active_shape(al[m]->idx[i]);
      for (unsigned int j = 0; j < al[n]->cnt; j++) {
        pss[n]->set_active_shape(al[n]->idx[j]);
        if (al[n]->dof[j] < 0) {
          // Linear problems only: Subtracting Dirichlet lift contribution from the RHS:
          if (rhs != NULL && this->is_linear) {
            // Numerical integration performed only if all coefficients multiplying the form are nonzero
            // and if the basis function is active.
            if (std::abs(al[m]->coef[i]) > 1e-12 && std::abs(al[n]->coef[j]) > 1e-12
                && al[m]->dof[i] >= 0) {
              scalar val = eval_form(mfs, u_ext, pss[n], spss[m], refmap[n],
                                     refmap[m], &surf_pos) * al[n]->coef[j] * al[m]->coef[i];
              rhs->add(al[m]->dof[i], -val);
            }
          }
        }
        else if (rhsonly == false) {
          scalar val = 0;
          // Numerical integration performed only if all coefficients multiplying the form are nonzero.
          if (std::abs(block_scaling_coeff) > 1e-12 && std::abs(al[m]->coef[i]) > 1e-12 
              && std::abs(al[n]->coef[j]) > 1e-12) {
            val = block_scaling_coeff * eval_form(mfs, u_ext, pss[n], spss[m], refmap[n],
                                                  refmap[m], &surf_pos) * al[n]->coef[j] * al[m]->coef[i];
          }
          local_stiffness_matrix[i][j] = val;
        }
      }
    }
    if (rhsonly == false)
      mat->add(al[m]->cnt, al[n]->cnt, local_stiffness_matrix, al[m]->dof, al[n]->dof);
  }
}

void DiscreteProblem::assemble_surface_vector_forms(WeakForm::Stage& stage, 
       SparseMatrix* mat, Vector* rhs, bool rhsonly, bool force_diagonal_blocks, 
       Table* block_weights, Hermes::vector<PrecalcShapeset *>& spss, 
       Hermes::vector<RefMap *>& refmap, Hermes::vector<Solution *>& u_ext, 
       Hermes::vector<bool>& isempty, int marker, Hermes::vector<AsmList *>& al, 
       bool bnd, SurfPos& surf_pos, Hermes::vector<bool>& nat, 
       int isurf, Element** e, Element* trav_base)
{
  _F_
  for (unsigned int ww = 0; ww < stage.vfsurf.size(); ww++) {
    WeakForm::VectorFormSurf* vfs = stage.vfsurf[ww];
    int m = vfs->i;
    if (isempty[m]) continue;
    if (fabs(vfs->scaling_factor) < 1e-12) continue;
    if (vfs->area == H2D_DG_INNER_EDGE) continue;
    if (vfs->area != HERMES_ANY && vfs->area != H2D_DG_BOUNDARY_EDGE 
        && !wf->is_in_area(marker, vfs->area)) continue;

    if (vfs->area == HERMES_ANY && !nat[m]) continue;

    surf_pos.base = trav_base;
    surf_pos.space_v = spaces[m];

    for (unsigned int i = 0; i < al[m]->cnt; i++) {
      if (al[m]->dof[i] < 0) continue;

      spss[m]->set_active_shape(al[m]->idx[i]);

      // Numerical integration performed only if the coefficient multiplying the form is nonzero.
      if (std::abs(al[m]->coef[i]) > 1e-12) {   
        rhs->add(al[m]->dof[i], eval_form(vfs, u_ext, spss[m], refmap[m], &surf_pos) * al[m]->coef[i]);
      }
    }
  }
}

void DiscreteProblem::assemble_DG_matrix_forms(WeakForm::Stage& stage, 
       SparseMatrix* mat, Vector* rhs, bool rhsonly, bool force_diagonal_blocks, 
       Table* block_weights, Hermes::vector<PrecalcShapeset *>& spss, 
       Hermes::vector<RefMap *>& refmap, Hermes::vector<PrecalcShapeset *>& npss, 
       Hermes::vector<PrecalcShapeset *>& nspss, Hermes::vector<RefMap *>& nrefmap, 
       LightArray<NeighborSearch*>& neighbor_searches, Hermes::vector<Solution *>& u_ext, 
       Hermes::vector<bool>& isempty, int marker, Hermes::vector<AsmList *>& al, bool bnd, 
       SurfPos& surf_pos, Hermes::vector<bool>& nat, int isurf, Element** e, 
       Element* trav_base, Element* rep_element)
{ 
  _F_
  for (unsigned int ww = 0; ww < stage.mfsurf.size(); ww++) {
    WeakForm::MatrixFormSurf* mfs = stage.mfsurf[ww];
    if (mfs->area != H2D_DG_INNER_EDGE) continue;
    int m = mfs->i;
    int n = mfs->j;

    if (isempty[m] || isempty[n]) continue;
    if (fabs(mfs->scaling_factor) < 1e-12) continue;

    surf_pos.base = trav_base;
    surf_pos.space_v = spaces[m];
    surf_pos.space_u = spaces[n];
            
    // Create the extended shapeset on the union of the central element and its current neighbor.
    NeighborSearch::ExtendedShapeset* ext_asmlist_u = neighbor_searches.get(stage.meshes[n]->get_seq() - min_dg_mesh_seq)->create_extended_asmlist(spaces[n], al[n]);
    NeighborSearch::ExtendedShapeset* ext_asmlist_v = neighbor_searches.get(stage.meshes[m]->get_seq() - min_dg_mesh_seq)->create_extended_asmlist(spaces[m], al[m]);

    // If a block scaling table is provided, and if the scaling coefficient
    // A_mn for this block is zero, then the form does not need to be assembled.
    scalar block_scaling_coeff = 1.;
    if (block_weights != NULL) {
      if (fabs(block_weights->get_A(m, n)) < 1e-12) continue;
      block_scaling_coeff = block_weights->get_A(m, n);
    }

    // Precalc shapeset and refmaps used for the evaluation.
    PrecalcShapeset* fu;
    PrecalcShapeset* fv;
    RefMap* ru;
    RefMap* rv;
    bool support_neigh_u, support_neigh_v;

    scalar **local_stiffness_matrix = get_matrix_buffer(std::max(ext_asmlist_u->cnt, ext_asmlist_v->cnt));
    for (int i = 0; i < ext_asmlist_v->cnt; i++) {
      if (ext_asmlist_v->dof[i] < 0) 
        continue;
      // Choose the correct shapeset for the test function.
      if (!ext_asmlist_v->has_support_on_neighbor(i)) {
        spss[m]->set_active_shape(ext_asmlist_v->central_al->idx[i]);
        fv = spss[m];
        rv = refmap[m];
        support_neigh_v = false;
      }
      else {
        nspss[m]->set_active_shape(ext_asmlist_v->neighbor_al->idx[i - ext_asmlist_v->central_al->cnt]);
        fv = nspss[m];
        rv = nrefmap[m];
        support_neigh_v = true;
      }
      for (int j = 0; j < ext_asmlist_u->cnt; j++) {
        // Choose the correct shapeset for the solution function.
        if (!ext_asmlist_u->has_support_on_neighbor(j)) {
          pss[n]->set_active_shape(ext_asmlist_u->central_al->idx[j]);
          fu = pss[n];
          ru = refmap[n];
          support_neigh_u = false;
        }
        else {
          npss[n]->set_active_shape(ext_asmlist_u->neighbor_al->idx[j - ext_asmlist_u->central_al->cnt]);
          fu = npss[n];
          ru = nrefmap[n];
          support_neigh_u = true;
        }

        if (ext_asmlist_u->dof[j] < 0) {
          if (rhs != NULL && this->is_linear) {
            // Evaluate the form with the activated discontinuous shape functions.
            scalar val = eval_dg_form(mfs, u_ext, fu, fv, refmap[n], ru, rv, support_neigh_u, support_neigh_v, 
                                      &surf_pos, neighbor_searches, stage.meshes[n]->get_seq() - min_dg_mesh_seq, 
                                      stage.meshes[m]->get_seq() - min_dg_mesh_seq)
              * (support_neigh_u ? ext_asmlist_u->neighbor_al->coef[j - ext_asmlist_u->central_al->cnt]: ext_asmlist_u->central_al->coef[j])
              * (support_neigh_v ? ext_asmlist_v->neighbor_al->coef[i - ext_asmlist_v->central_al->cnt]: ext_asmlist_v->central_al->coef[i]);
            // Add the contribution to the global dof index.
            rhs->add(ext_asmlist_v->dof[i], -val);
          }
        }
        else if (rhsonly == false) {
          scalar val = block_scaling_coeff * eval_dg_form(mfs, u_ext, fu, fv, refmap[n], ru, rv, support_neigh_u, support_neigh_v, &surf_pos, neighbor_searches, stage.meshes[n]->get_seq() - min_dg_mesh_seq, stage.meshes[m]->get_seq() - min_dg_mesh_seq)
            * (support_neigh_u ? ext_asmlist_u->neighbor_al->coef[j - ext_asmlist_u->central_al->cnt]: ext_asmlist_u->central_al->coef[j])
            * (support_neigh_v ? ext_asmlist_v->neighbor_al->coef[i - ext_asmlist_v->central_al->cnt]: ext_asmlist_v->central_al->coef[i]);
          local_stiffness_matrix[i][j] = val;
        }
      }
    }
    if (rhsonly == false)
      mat->add(ext_asmlist_v->cnt, ext_asmlist_u->cnt, local_stiffness_matrix, ext_asmlist_v->dof, ext_asmlist_u->dof);
  }
}

void DiscreteProblem::assemble_DG_vector_forms(WeakForm::Stage& stage, 
      SparseMatrix* mat, Vector* rhs, bool rhsonly, bool force_diagonal_blocks, Table* block_weights,
       Hermes::vector<PrecalcShapeset *>& spss, Hermes::vector<RefMap *>& refmap, LightArray<NeighborSearch*>& neighbor_searches, Hermes::vector<Solution *>& u_ext, 
       Hermes::vector<bool>& isempty, int marker, Hermes::vector<AsmList *>& al, bool bnd, SurfPos& surf_pos, Hermes::vector<bool>& nat, 
       int isurf, Element** e, Element* trav_base, Element* rep_element)
{
  _F_
  for (unsigned int ww = 0; ww < stage.vfsurf.size(); ww++) {
    WeakForm::VectorFormSurf* vfs = stage.vfsurf[ww];
    if (vfs->area != H2D_DG_INNER_EDGE) continue;
    int m = vfs->i;
    if (isempty[m]) continue;
    if (fabs(vfs->scaling_factor) < 1e-12) continue;
            
    // Here we use the standard pss, possibly just transformed by NeighborSearch.
    for (unsigned int i = 0; i < al[m]->cnt; i++) {
      if (al[m]->dof[i] < 0) continue;
      spss[m]->set_active_shape(al[m]->idx[i]);
      rhs->add(al[m]->dof[i], eval_dg_form(vfs, u_ext, spss[m], refmap[m], &surf_pos, neighbor_searches, stage.meshes[m]->get_seq() - min_dg_mesh_seq) * al[m]->coef[i]);
    }
  }
}

//////////////////////////////////////////////////////////////////////////////////////////////////////////

// Initialize integration order for external functions
ExtData<Ord>* DiscreteProblem::init_ext_fns_ord(Hermes::vector<MeshFunction *> &ext)
{
  _F_
  ExtData<Ord>* fake_ext = new ExtData<Ord>;
  fake_ext->nf = ext.size();
  Func<Ord>** fake_ext_fn = new Func<Ord>*[fake_ext->nf];
  for (int i = 0; i < fake_ext->nf; i++)
    fake_ext_fn[i] = get_fn_ord(ext[i]->get_fn_order());
  fake_ext->fn = fake_ext_fn;

  return fake_ext;
}

// Initialize external functions (obtain values, derivatives,...)
ExtData<scalar>* DiscreteProblem::init_ext_fns(Hermes::vector<MeshFunction *> &ext, RefMap *rm, const int order)
{
  _F_
  ExtData<scalar>* ext_data = new ExtData<scalar>;
  Func<scalar>** ext_fn = new Func<scalar>*[ext.size()];
  for (unsigned i = 0; i < ext.size(); i++) {
    if (ext[i] != NULL) ext_fn[i] = init_fn(ext[i], order);
    else ext_fn[i] = NULL;
  }
  ext_data->nf = ext.size();
  ext_data->fn = ext_fn;

  return ext_data;

}

// Initialize integration order on a given edge for external functions
ExtData<Ord>* DiscreteProblem::init_ext_fns_ord(Hermes::vector<MeshFunction *> &ext, int edge)
{
  _F_
  ExtData<Ord>* fake_ext = new ExtData<Ord>;
  fake_ext->nf = ext.size();
  Func<Ord>** fake_ext_fn = new Func<Ord>*[fake_ext->nf];
  for (int i = 0; i < fake_ext->nf; i++)
    fake_ext_fn[i] = get_fn_ord(ext[i]->get_edge_fn_order(edge));
  fake_ext->fn = fake_ext_fn;

  return fake_ext;
}

// Initialize discontinuous external functions (obtain values, derivatives,... on both sides of the
// supplied NeighborSearch's active edge).
ExtData<scalar>* DiscreteProblem::init_ext_fns(Hermes::vector<MeshFunction *> &ext, LightArray<NeighborSearch*>& neighbor_searches, int order)
{
  _F_
  Func<scalar>** ext_fns = new Func<scalar>*[ext.size()];
  for(unsigned int j = 0; j < ext.size(); j++) {
    neighbor_searches.get(ext[j]->get_mesh()->get_seq() - min_dg_mesh_seq)->set_quad_order(order);
    ext_fns[j] = neighbor_searches.get(ext[j]->get_mesh()->get_seq() - min_dg_mesh_seq)->init_ext_fn(ext[j]);
  }

  ExtData<scalar>* ext_data = new ExtData<scalar>;
  ext_data->fn = ext_fns;
  ext_data->nf = ext.size();

  return ext_data;
}

// Initialize integration order for discontinuous external functions.
ExtData<Ord>* DiscreteProblem::init_ext_fns_ord(Hermes::vector<MeshFunction *> &ext, LightArray<NeighborSearch*>& neighbor_searches)
{
  _F_
  Func<Ord>** fake_ext_fns = new Func<Ord>*[ext.size()];
  for (unsigned int j = 0; j < ext.size(); j++)
    fake_ext_fns[j] = init_ext_fn_ord(neighbor_searches.get(ext[j]->get_mesh()->get_seq() - min_dg_mesh_seq), ext[j]);

  ExtData<Ord>* fake_ext = new ExtData<Ord>;
  fake_ext->fn = fake_ext_fns;
  fake_ext->nf = ext.size();

  return fake_ext;
}

// Initialize shape function values and derivatives (fill in the cache)
Func<double>* DiscreteProblem::get_fn(PrecalcShapeset *fu, RefMap *rm, const int order)
{
  _F_
  if(rm->is_jacobian_const()) {
    AssemblingCaches::KeyConst key(256 - fu->get_active_shape(), order, fu->get_transform(), fu->get_shapeset()->get_id(), rm->get_const_inv_ref_map());
    if(rm->get_active_element()->get_mode() == HERMES_MODE_TRIANGLE) {
      if(assembling_caches.const_cache_fn_triangles.find(key) == assembling_caches.const_cache_fn_triangles.end())
        assembling_caches.const_cache_fn_triangles[key] = init_fn(fu, rm, order);
      return assembling_caches.const_cache_fn_triangles[key];
    }
    else {
      if(assembling_caches.const_cache_fn_quads.find(key) == assembling_caches.const_cache_fn_quads.end())
        assembling_caches.const_cache_fn_quads[key] = init_fn(fu, rm, order);
      return assembling_caches.const_cache_fn_quads[key];
    }
  }
  else {
    AssemblingCaches::KeyNonConst key(256 - fu->get_active_shape(), order, fu->get_transform(), fu->get_shapeset()->get_id());
    if(rm->get_active_element()->get_mode() == HERMES_MODE_TRIANGLE) {
      if(assembling_caches.cache_fn_triangles.find(key) == assembling_caches.cache_fn_triangles.end())
        assembling_caches.cache_fn_triangles[key] = init_fn(fu, rm, order);
      return assembling_caches.cache_fn_triangles[key];
    }
    else {
      if(assembling_caches.cache_fn_quads.find(key) == assembling_caches.cache_fn_quads.end())
        assembling_caches.cache_fn_quads[key] = init_fn(fu, rm, order);
      return assembling_caches.cache_fn_quads[key];
    }
  }
}

// Initialize shape function values and derivatives (fill in the cache)
Func<Ord>* DiscreteProblem::get_fn_ord(const int order)
{
  _F_
  assert(order >= 0);
  unsigned int cached_order = (unsigned int) order;
  if(!assembling_caches.cache_fn_ord.present(cached_order))
    assembling_caches.cache_fn_ord.add(init_fn_ord(cached_order), cached_order);
  return assembling_caches.cache_fn_ord.get(cached_order);
}

// Caching transformed values
void DiscreteProblem::init_cache()
{
  _F_
  for (int i = 0; i < g_max_quad + 1 + 4 * g_max_quad + 4; i++)
  {
    cache_e[i] = NULL;
    cache_jwt[i] = NULL;
  }
}

void DiscreteProblem::delete_cache()
{
  _F_
  for (int i = 0; i < g_max_quad + 1 + 4 * g_max_quad + 4; i++)
  {
    if (cache_e[i] != NULL)
    {
      cache_e[i]->free(); delete cache_e[i];
      delete [] cache_jwt[i];
    }
  }
  
  for (std::map<AssemblingCaches::KeyNonConst, Func<double>*, AssemblingCaches::CompareNonConst>::const_iterator it = assembling_caches.cache_fn_quads.begin();
       it != assembling_caches.cache_fn_quads.end(); it++)
  {
    (it->second)->free_fn(); delete (it->second);
  }
  assembling_caches.cache_fn_quads.clear();

  for (std::map<AssemblingCaches::KeyNonConst, Func<double>*, AssemblingCaches::CompareNonConst>::const_iterator it = assembling_caches.cache_fn_triangles.begin();
       it != assembling_caches.cache_fn_triangles.end(); it++)
  {
    (it->second)->free_fn(); delete (it->second);
  }
  assembling_caches.cache_fn_triangles.clear();
}

DiscontinuousFunc<Ord>* DiscreteProblem::init_ext_fn_ord(NeighborSearch* ns, MeshFunction* fu)
{
  _F_
  int inc = (fu->get_num_components() == 2) ? 1 : 0;
  int central_order = fu->get_edge_fn_order(ns->active_edge) + inc;
  int neighbor_order = fu->get_edge_fn_order(ns->neighbor_edge.local_num_of_edge) + inc;
  return new DiscontinuousFunc<Ord>(get_fn_ord(central_order), get_fn_ord(neighbor_order));
}

//  Evaluation of forms  ///////////////////////////////////////////////////////////////////////
int DiscreteProblem::calc_order_matrix_form_vol(WeakForm::MatrixFormVol *mfv, Hermes::vector<Solution *> u_ext,
                                                PrecalcShapeset *fu, PrecalcShapeset *fv, RefMap *ru, RefMap *rv)
{
  _F_
  // Order that will be returned.
  int order;

  if(is_fvm) 
    order = ru->get_inv_ref_order();
  else {
    int u_ext_length = u_ext.size();      // Number of external solutions.
    int u_ext_offset = mfv->u_ext_offset; // External solutions will start with u_ext[u_ext_offset]
                                          // and there will be only u_ext_length - u_ext_offset of them.
  
    // Increase for multi-valued shape functions.
    int inc = (fu->get_num_components() == 2) ? 1 : 0;

    // Order of solutions from the previous Newton iteration.
    Func<Ord>** oi = new Func<Ord>*[u_ext_length - u_ext_offset];
    if (u_ext != Hermes::vector<Solution *>())
      for(int i = 0; i < u_ext_length - u_ext_offset; i++)
        if (u_ext[i + u_ext_offset] != NULL)
          oi[i] = get_fn_ord(u_ext[i + u_ext_offset]->get_fn_order() + inc);
        else
          oi[i] = get_fn_ord(0);
    else
      for(int i = 0; i < u_ext_length - u_ext_offset; i++)
        oi[i] = get_fn_ord(0);

    // Order of shape functions.
    Func<Ord>* ou = get_fn_ord(fu->get_fn_order() + inc);
    Func<Ord>* ov = get_fn_ord(fv->get_fn_order() + inc);

    // Order of additional external functions.
    ExtData<Ord>* fake_ext = init_ext_fns_ord(mfv->ext);

    // Order of geometric attributes (eg. for multiplication of a solution with coordinates, normals, etc.).
    double fake_wt = 1.0;

    // Total order of the matrix form.
    Ord o = mfv->ord(1, &fake_wt, oi, ou, ov, &geom_ord, fake_ext);

    // Increase due to reference map.
    order = ru->get_inv_ref_order();
    order += o.get_order();
    limit_order_nowarn(order);
    
    // Cleanup.
    delete [] oi;

    if (fake_ext != NULL) {
      fake_ext->free_ord(); 
      delete fake_ext;
    }
  }
  return order;
}

// Calculates integral over subelement that is given in the RefMap
// using quadrature of order "order".
scalar DiscreteProblem::eval_form_subelement(int order, WeakForm::MatrixFormVol *mfv, 
                                             Hermes::vector<Solution *> u_ext,
                                             PrecalcShapeset *fu, PrecalcShapeset *fv, 
                                             RefMap *ru, RefMap *rv)
{
  // Evaluate the form using numerical quadrature of order "order".
  Quad2D* quad = fu->get_quad_2d();
  double3* pt = quad->get_points(order);
  int np = quad->get_num_points(order);

  // Init geometry and jacobian*weights.
  if (cache_e[order] == NULL)
  {
    cache_e[order] = init_geom_vol(ru, order);
    double* jac;
    if(!ru->is_jacobian_const()) 
      jac = ru->get_jacobian(order);
    cache_jwt[order] = new double[np];
    for(int i = 0; i < np; i++) {
      if(ru->is_jacobian_const())
        cache_jwt[order][i] = pt[i][2] * ru->get_const_jacobian();
      else
        cache_jwt[order][i] = pt[i][2] * jac[i];
    }
  }
  Geom<double>* e = cache_e[order];
  double* jwt = cache_jwt[order];

  // Values of the previous Newton iteration, shape functions 
  // and external functions in quadrature points.
  int prev_size = u_ext.size() - mfv->u_ext_offset;
  Func<scalar>** prev = new Func<scalar>*[prev_size];
  if (u_ext != Hermes::vector<Solution *>())
    for (int i = 0; i < prev_size; i++)
      if (u_ext[i + mfv->u_ext_offset] != NULL) 
        prev[i] = init_fn(u_ext[i + mfv->u_ext_offset], order);
      else 
        prev[i] = NULL;
  else
    for (int i = 0; i < prev_size; i++) 
      prev[i] = NULL;

  Func<double>* u = get_fn(fu, ru, order);
  Func<double>* v = get_fn(fv, rv, order);

  ExtData<scalar>* ext = init_ext_fns(mfv->ext, rv, order);

  // The actual calculation takes place here.
  scalar res = mfv->fn(np, jwt, prev, u, v, e, ext) * mfv->scaling_factor;

  // Clean up.
  for(int i = 0; i < prev_size; i++)
    if (prev[i] != NULL) { 
      prev[i]->free_fn(); 
      delete prev[i]; 
    }
  delete [] prev;

  if (ext != NULL) {
    ext->free(); 
    delete ext;
  }

  // Debug.
  //printf("Result = %g\n", res);

  return res;
}

// Evaluates weak form on element given by the RefMap, 
// using adaptive numerical quadrature.
scalar DiscreteProblem::eval_form_adaptive(int order_init, scalar result_init, double rel_err_tol, 
                                           WeakForm::MatrixFormVol *mfv, 
                                           Hermes::vector<Solution *> u_ext,
                                           PrecalcShapeset *fu, PrecalcShapeset *fv, 
                                           RefMap *ru, RefMap *rv)
{
  scalar result = 0;
  
  unsigned int num_sons = (ru->get_active_element()->get_mode() == HERMES_MODE_TRIANGLE ? 3 : 4);

  int order_increase = mfv->adapt_order_increase;

  scalar subs_value[4];

#if !defined(H2D_COMPLEX)
  scalar result_current_subelements = 0;
#else
  scalar result_current_subelements = std::complex<double>(0, 0);
#endif

  for(unsigned int sons_i = 0; sons_i < num_sons; sons_i++) {
    // Push the transformation to the current son to all functions and reference mappings involved.
    fu->push_transform(sons_i);
    fv->push_transform(sons_i);
    for(unsigned int ext_i = 0; ext_i < mfv->ext.size(); ext_i++)
      mfv->ext[ext_i]->push_transform(sons_i);
<<<<<<< HEAD
    for(unsigned int u_ext_i = 0; (u_ext_i = u_ext.size()); u_ext_i++)
      u_ext[u_ext_i]->push_transform(sons_i);
=======
    for(unsigned int u_ext_i = 0; u_ext_i < u_ext.size(); u_ext_i++)
      if(u_ext[u_ext_i] != NULL)
        u_ext[u_ext_i]->push_transform(sons_i);
>>>>>>> a5ea01b1
    ru->push_transform(sons_i);
    rv->push_transform(sons_i);
    
    // The actual calculation.
    subs_value[sons_i] = eval_form_subelement(order_init + order_increase, mfv, 
                                              u_ext, fu, fv, ru, rv);

    result_current_subelements += subs_value[sons_i];

    // Reset the transformation.
    fu->pop_transform();
    fv->pop_transform();
    for(unsigned int ext_i = 0; ext_i < mfv->ext.size(); ext_i++)
      mfv->ext[ext_i]->pop_transform();
<<<<<<< HEAD
    for(unsigned int u_ext_i = 0; (u_ext_i = u_ext.size()); u_ext_i++)
      u_ext[u_ext_i]->pop_transform();
=======
    for(unsigned int u_ext_i = 0; u_ext_i < u_ext.size(); u_ext_i++)
      if(u_ext[u_ext_i] != NULL)
        u_ext[u_ext_i]->pop_transform();
>>>>>>> a5ea01b1
    ru->pop_transform();
    rv->pop_transform();
  }

  // Tolerance checking.
  // First, if the result is negligible.
  if (std::abs(result_current_subelements) < 1e-6)
    return result_current_subelements;

  // Relative error.
  double rel_error = std::abs(result_current_subelements - result_init) / std::abs(result_current_subelements);

  if (rel_error < rel_err_tol)
    // Relative error in tolerance.
    return result_current_subelements;
  else {
#if !defined(H2D_COMPLEX)
    scalar result_recursion = 0;
#else
    scalar result_recursion = std::complex<double>(0, 0);
#endif
    // Relative error exceeds allowed tolerance: Call the function 
    // eval_form_adaptive() in each subelement, with initial values
    // subs_value[sons_i].
    
    // Call the function eval_form_adaptive() recursively in all sons.
    for(unsigned int sons_i = 0; sons_i < num_sons; sons_i++) {
      // Push the transformation to the current son to all functions and reference mappings involved.
      fu->push_transform(sons_i);
      fv->push_transform(sons_i);
      for(unsigned int ext_i = 0; ext_i < mfv->ext.size(); ext_i++)
        mfv->ext[ext_i]->push_transform(sons_i);
<<<<<<< HEAD
      for(unsigned int u_ext_i = 0; (u_ext_i = u_ext.size()); u_ext_i++)
        u_ext[u_ext_i]->push_transform(sons_i);
=======
      for(unsigned int u_ext_i = 0; u_ext_i < u_ext.size(); u_ext_i++)
        if(u_ext[u_ext_i] != NULL)
          u_ext[u_ext_i]->push_transform(sons_i);
>>>>>>> a5ea01b1
      ru->push_transform(sons_i);
      rv->push_transform(sons_i);
    
      // Recursion.
      subs_value[sons_i] = eval_form_adaptive(order_init + order_increase, subs_value[sons_i], rel_err_tol,
                                          mfv, u_ext, fu, fv, ru, rv);

      result_recursion += subs_value[sons_i];

      // Reset the transformation.
      fu->pop_transform();
      fv->pop_transform();
      for(unsigned int ext_i = 0; ext_i < mfv->ext.size(); ext_i++)
        mfv->ext[ext_i]->pop_transform();
<<<<<<< HEAD
      for(unsigned int u_ext_i = 0; (u_ext_i = u_ext.size()); u_ext_i++)
        u_ext[u_ext_i]->pop_transform();
=======
      for(unsigned int u_ext_i = 0; u_ext_i < u_ext.size(); u_ext_i++)
        if(u_ext[u_ext_i] != NULL)
          u_ext[u_ext_i]->pop_transform();
>>>>>>> a5ea01b1
      ru->pop_transform();
      rv->pop_transform();
    }

    return result_recursion;
  }
}

// Main function for the evaluation of weak forms. 
// Evaluates weak form on element given by the RefMap, 
// using either non-adaptive or adaptive numerical quadrature.
scalar DiscreteProblem::eval_form(WeakForm::MatrixFormVol *mfv, 
                                  Hermes::vector<Solution *> u_ext,
                                  PrecalcShapeset *fu, PrecalcShapeset *fv, 
                                  RefMap *ru, RefMap *rv)
{
  _F_
  scalar result = 0;

  if (mfv->adapt_eval == false) {
    // Determine the integration order by parsing the form.
    int order = calc_order_matrix_form_vol(mfv, u_ext, fu, fv, ru, rv);
    // Perform non-adaptive numerical quadrature of order "order".
    result = eval_form_subelement(order, mfv, u_ext, fu, fv, ru, rv);
  }
  else {
    // Perform adaptive numerical quadrature starting with order = 2.
    // TODO: The choice of initial order matters a lot of efficiency,
    //       we should figure out a smart way to choose the initial order.
    int order_init = 2;
    // Calculate initial value of the form on coarse element.
    scalar result_init = eval_form_subelement(order_init, mfv, u_ext, fu, fv, ru, rv);
    // Calculate the value of the form using adaptive quadrature.
    // TODO; So far this function is recursive and thus slow. 
    //       It should be rewritten in a non-recursive way.
    
    result = eval_form_adaptive(order_init, result_init, mfv->adapt_rel_error_tol, 
                                mfv, u_ext, fu, fv, ru, rv);
  }

  return result;
}

int DiscreteProblem::calc_order_vector_form_vol(WeakForm::VectorFormVol *vfv, 
                                                Hermes::vector<Solution *> u_ext,
                                                PrecalcShapeset *fv, RefMap *rv)
{
  _F_
  // Order that will be returned.
  int order;

  if(is_fvm) 
    order = rv->get_inv_ref_order();
  else {
    int u_ext_length = u_ext.size();      // Number of external solutions.
    int u_ext_offset = vfv->u_ext_offset; // External solutions will start with u_ext[u_ext_offset]
                                          // and there will be only u_ext_length - u_ext_offset of them.
  
    // Increase for multi-valued shape functions.
    int inc = (fv->get_num_components() == 2) ? 1 : 0;

    // Order of solutions from the previous Newton iteration.
    Func<Ord>** oi = new Func<Ord>*[u_ext_length - u_ext_offset];
    if (u_ext != Hermes::vector<Solution *>())
      for(int i = 0; i < u_ext_length - u_ext_offset; i++)
        if (u_ext[i + u_ext_offset] != NULL)
          oi[i] = get_fn_ord(u_ext[i + u_ext_offset]->get_fn_order() + inc);
        else
          oi[i] = get_fn_ord(0);
    else
      for(int i = 0; i < u_ext_length - u_ext_offset; i++)
        oi[i] = get_fn_ord(0);

    // Order of the shape function.
    Func<Ord>* ov = get_fn_ord(fv->get_fn_order() + inc);

    // Order of additional external functions.
    ExtData<Ord>* fake_ext = init_ext_fns_ord(vfv->ext);

    // Order of geometric attributes (eg. for multiplication of 
    // a solution with coordinates, normals, etc.).
    double fake_wt = 1.0;

    // Total order of the vector form.
    Ord o = vfv->ord(1, &fake_wt, oi, ov, &geom_ord, fake_ext);

    // Increase due to reference map.
    order = rv->get_inv_ref_order();
    order += o.get_order();
    limit_order_nowarn(order);
    
    // Cleanup.
    delete [] oi;

    if (fake_ext != NULL) {
      fake_ext->free_ord(); 
      delete fake_ext;
    }
  }
  return order;
}

// Actual evaluation of volume vector form (calculates integral)
scalar DiscreteProblem::eval_form(WeakForm::VectorFormVol *vfv, 
                                  Hermes::vector<Solution *> u_ext, 
                                  PrecalcShapeset *fv, RefMap *rv)
{
  _F_
  // Determine the integration order.
  int order = calc_order_vector_form_vol(vfv, u_ext, fv, rv);;

  // Evaluate the form using the quadrature of the just calculated order.
  Quad2D* quad = fv->get_quad_2d();
  double3* pt = quad->get_points(order);
  int np = quad->get_num_points(order);

  // Init geometry and jacobian*weights.
  if (cache_e[order] == NULL)
  {
    cache_e[order] = init_geom_vol(rv, order);
    double* jac;
    if(!rv->is_jacobian_const()) 
      jac = rv->get_jacobian(order);
    cache_jwt[order] = new double[np];
    for(int i = 0; i < np; i++) {
      if(rv->is_jacobian_const())
        cache_jwt[order][i] = pt[i][2] * rv->get_const_jacobian();
      else
        cache_jwt[order][i] = pt[i][2] * jac[i];
    }
  }
  Geom<double>* e = cache_e[order];
  double* jwt = cache_jwt[order];

  // Values of the previous Newton iteration, shape functions and external functions in quadrature points.
  int prev_size = u_ext.size() - vfv->u_ext_offset;
  Func<scalar>** prev = new Func<scalar>*[prev_size];
  if (u_ext != Hermes::vector<Solution *>())
    for (int i = 0; i < prev_size; i++)
      if (u_ext[i + vfv->u_ext_offset] != NULL) 
        prev[i] = init_fn(u_ext[i + vfv->u_ext_offset], order);
      else 
        prev[i] = NULL;
  else
    for (int i = 0; i < prev_size; i++) 
      prev[i] = NULL;

  Func<double>* v = get_fn(fv, rv, order);
  ExtData<scalar>* ext = init_ext_fns(vfv->ext, rv, order);

  // The actual calculation takes place here.
  scalar res = vfv->fn(np, jwt, prev, v, e, ext) * vfv->scaling_factor;

  // Clean up.
  for(int i = 0; i < prev_size; i++)
    if (prev[i] != NULL) { 
      prev[i]->free_fn(); 
      delete prev[i]; 
    }
  delete [] prev;

  if (ext != NULL) {
    ext->free(); 
    delete ext;
  }

  return res;
}

int DiscreteProblem::calc_order_matrix_form_surf(WeakForm::MatrixFormSurf *mfs, Hermes::vector<Solution *> u_ext,
                                  PrecalcShapeset *fu, PrecalcShapeset *fv, RefMap *ru, RefMap *rv, SurfPos* surf_pos)
{
  _F_
  // Order that will be returned.
  int order;

  if(is_fvm)
    order = ru->get_inv_ref_order();
  else {
    int u_ext_length = u_ext.size();      // Number of external solutions.
    int u_ext_offset = mfs->u_ext_offset; // External solutions will start with u_ext[u_ext_offset]
                                          // and there will be only u_ext_length - u_ext_offset of them.
  
    // Increase for multi-valued shape functions.
    int inc = (fu->get_num_components() == 2) ? 1 : 0;

    // Order of solutions from the previous Newton iteration.
    Func<Ord>** oi = new Func<Ord>*[u_ext_length - u_ext_offset];
    if (u_ext != Hermes::vector<Solution *>())
      for(int i = 0; i < u_ext_length - u_ext_offset; i++)
        if (u_ext[i + u_ext_offset] != NULL)
          oi[i] = get_fn_ord(u_ext[i + u_ext_offset]->get_edge_fn_order(surf_pos->surf_num) + inc);
        else
          oi[i] = get_fn_ord(0);
    else
      for(int i = 0; i < u_ext_length - u_ext_offset; i++)
        oi[i] = get_fn_ord(0);

    // Order of shape functions.
    Func<Ord>* ou = get_fn_ord(fu->get_edge_fn_order(surf_pos->surf_num) + inc);
    Func<Ord>* ov = get_fn_ord(fv->get_edge_fn_order(surf_pos->surf_num) + inc);

    // Order of additional external functions.
    ExtData<Ord>* fake_ext = init_ext_fns_ord(mfs->ext, surf_pos->surf_num);

    // Order of geometric attributes (eg. for multiplication of a solution with coordinates, normals, etc.).
    double fake_wt = 1.0;

    // Total order of the matrix form.
    Ord o = mfs->ord(1, &fake_wt, oi, ou, ov, &geom_ord, fake_ext);

    // Increase due to reference map.
    order = ru->get_inv_ref_order();
    order += o.get_order();
    limit_order_nowarn(order);

    // Cleanup.
    delete [] oi;

    if (fake_ext != NULL) {
      fake_ext->free_ord(); 
      delete fake_ext;
    }
  }
  return order;
}

// Actual evaluation of surface matrix forms (calculates integral)
scalar DiscreteProblem::eval_form(WeakForm::MatrixFormSurf *mfs, Hermes::vector<Solution *> u_ext,
                        PrecalcShapeset *fu, PrecalcShapeset *fv, RefMap *ru, RefMap *rv, SurfPos* surf_pos)
{
  _F_
  // Determine the integration order.
  int order = calc_order_matrix_form_surf(mfs, u_ext, fu, fv, ru, rv, surf_pos);
  
  // Evaluate the form using the quadrature of the just calculated order.
  Quad2D* quad = fu->get_quad_2d();

  int eo = quad->get_edge_points(surf_pos->surf_num, order);
  double3* pt = quad->get_points(eo);
  int np = quad->get_num_points(eo);

  // Init geometry and jacobian*weights.
  if (cache_e[eo] == NULL)
  {
    cache_e[eo] = init_geom_surf(ru, surf_pos, eo);
    double3* tan = ru->get_tangent(surf_pos->surf_num, eo);
    cache_jwt[eo] = new double[np];
    for(int i = 0; i < np; i++)
      cache_jwt[eo][i] = pt[i][2] * tan[i][2];
  }
  Geom<double>* e = cache_e[eo];
  double* jwt = cache_jwt[eo];

  // Values of the previous Newton iteration, shape functions and external functions in quadrature points.
  int prev_size = u_ext.size() - mfs->u_ext_offset;
  Func<scalar>** prev = new Func<scalar>*[prev_size];
  if (u_ext != Hermes::vector<Solution *>())
    for (int i = 0; i < prev_size; i++)
      if (u_ext[i + mfs->u_ext_offset] != NULL) 
        prev[i] = init_fn(u_ext[i + mfs->u_ext_offset], eo);
      else 
        prev[i] = NULL;
  else
    for (int i = 0; i < prev_size; i++) 
      prev[i] = NULL;

  Func<double>* u = get_fn(fu, ru, eo);
  Func<double>* v = get_fn(fv, rv, eo);
  ExtData<scalar>* ext = init_ext_fns(mfs->ext, rv, eo);

  // The actual calculation takes place here.
  scalar res = mfs->fn(np, jwt, prev, u, v, e, ext) * mfs->scaling_factor;

  // Clean up.
  for(int i = 0; i < prev_size; i++)
    if (prev[i] != NULL) { 
      prev[i]->free_fn(); 
      delete prev[i]; 
    }
  delete [] prev;

  if (ext != NULL) {
    ext->free(); 
    delete ext;
  }

  return 0.5 * res; // Edges are parameterized from 0 to 1 while integration weights
                    // are defined in (-1, 1). Thus multiplying with 0.5 to correct
                    // the weights.
}

int DiscreteProblem::calc_order_vector_form_surf(WeakForm::VectorFormSurf *vfs, Hermes::vector<Solution *> u_ext,
                                  PrecalcShapeset *fv, RefMap *rv, SurfPos* surf_pos)
{
  _F_
  // Order that will be returned.
  int order;

  if(is_fvm) 
    order = rv->get_inv_ref_order();
  else {
    int u_ext_length = u_ext.size();      // Number of external solutions.
    int u_ext_offset = vfs->u_ext_offset; // External solutions will start with u_ext[u_ext_offset]
                                          // and there will be only u_ext_length - u_ext_offset of them.
  
    // Increase for multi-valued shape functions.
    int inc = (fv->get_num_components() == 2) ? 1 : 0;

    // Order of solutions from the previous Newton iteration.
    Func<Ord>** oi = new Func<Ord>*[u_ext_length - u_ext_offset];
    if (u_ext != Hermes::vector<Solution *>())
      for(int i = 0; i < u_ext_length - u_ext_offset; i++)
        if (u_ext[i + u_ext_offset] != NULL)
          oi[i] = get_fn_ord(u_ext[i]->get_edge_fn_order(surf_pos->surf_num) + inc);
        else
          oi[i] = get_fn_ord(0);
    else
      for(int i = 0; i < u_ext_length - u_ext_offset; i++)
        oi[i] = get_fn_ord(0);

    // Order of the shape function.
    Func<Ord>* ov = get_fn_ord(fv->get_edge_fn_order(surf_pos->surf_num) + inc);

    // Order of additional external functions.
    ExtData<Ord>* fake_ext = init_ext_fns_ord(vfs->ext);

    // Order of geometric attributes (eg. for multiplication of a solution with coordinates, normals, etc.).
    double fake_wt = 1.0;

    // Total order of the vector form.
    Ord o = vfs->ord(1, &fake_wt, oi, ov, &geom_ord, fake_ext);

    // Increase due to reference map.
    order = rv->get_inv_ref_order();
    order += o.get_order();
    limit_order_nowarn(order);
    
    // Cleanup.
    delete [] oi;

    if (fake_ext != NULL) {
      fake_ext->free_ord(); 
      delete fake_ext;
    }
  }
  return order;
}
// Actual evaluation of surface vector form (calculates integral)
scalar DiscreteProblem::eval_form(WeakForm::VectorFormSurf *vfs, Hermes::vector<Solution *> u_ext,
                        PrecalcShapeset *fv, RefMap *rv, SurfPos* surf_pos)
{
  _F_
  // Determine the integration order.
  int order = calc_order_vector_form_surf(vfs, u_ext, fv, rv, surf_pos);

  // Evaluate the form using the quadrature of the just calculated order.
  Quad2D* quad = fv->get_quad_2d();

  int eo = quad->get_edge_points(surf_pos->surf_num, order);
  double3* pt = quad->get_points(eo);
  int np = quad->get_num_points(eo);

  // Init geometry and jacobian*weights.
  if (cache_e[eo] == NULL) {
    cache_e[eo] = init_geom_surf(rv, surf_pos, eo);
    double3* tan = rv->get_tangent(surf_pos->surf_num, eo);
    cache_jwt[eo] = new double[np];
    for(int i = 0; i < np; i++)
      cache_jwt[eo][i] = pt[i][2] * tan[i][2];
  }
  Geom<double>* e = cache_e[eo];
  double* jwt = cache_jwt[eo];

  // Values of the previous Newton iteration, shape functions and external functions in quadrature points.
  int prev_size = u_ext.size() - vfs->u_ext_offset;
  Func<scalar>** prev = new Func<scalar>*[prev_size];
  if (u_ext != Hermes::vector<Solution *>())
    for (int i = 0; i < prev_size; i++)
      if (u_ext[i + vfs->u_ext_offset] != NULL) 
        prev[i] = init_fn(u_ext[i + vfs->u_ext_offset], eo);
      else 
        prev[i] = NULL;
  else
    for (int i = 0; i < prev_size; i++) 
      prev[i] = NULL;

  Func<double>* v = get_fn(fv, rv, eo);
  ExtData<scalar>* ext = init_ext_fns(vfs->ext, rv, eo);

  // The actual calculation takes place here.
  scalar res = vfs->fn(np, jwt, prev, v, e, ext) * vfs->scaling_factor;

  // Clean up.
  for(int i = 0; i < prev_size; i++)
    if (prev[i] != NULL) { 
      prev[i]->free_fn(); 
      delete prev[i]; 
    }
  delete [] prev;

  if (ext != NULL) {
    ext->free(); 
    delete ext;
  }

  return 0.5 * res; // Edges are parameterized from 0 to 1 while integration weights
                    // are defined in (-1, 1). Thus multiplying with 0.5 to correct
                    // the weights.
}


int DiscreteProblem::calc_order_dg_matrix_form(WeakForm::MatrixFormSurf *mfs, Hermes::vector<Solution *> u_ext,
                                  PrecalcShapeset *fu, PrecalcShapeset *fv, RefMap *ru, SurfPos* surf_pos,
                                  bool neighbor_supp_u, bool neighbor_supp_v, LightArray<NeighborSearch*>& neighbor_searches, int neighbor_index_u)
{
  NeighborSearch* nbs_u = (neighbor_searches.get(neighbor_index_u));
  // Order that will be returned.
  int order;
  
  if(this->is_fvm)
    order = ru->get_inv_ref_order();
  else {
    // Order of solutions from the previous Newton iteration.
    int prev_size = u_ext.size() - mfs->u_ext_offset;
    Func<Ord>** oi = new Func<Ord>*[prev_size];
    if (u_ext != Hermes::vector<Solution *>())
      for (int i = 0; i < prev_size; i++)
        if (u_ext[i + mfs->u_ext_offset] != NULL) 
          oi[i] = init_ext_fn_ord(neighbor_searches.get(u_ext[i]->get_mesh()->get_seq() - min_dg_mesh_seq), u_ext[i]);
        else 
          oi[i] = get_fn_ord(0);
    else
      for (int i = 0; i < prev_size; i++) 
        oi[i] = get_fn_ord(0);
    
    // Order of shape functions.
    int inc = (fv->get_num_components() == 2) ? 1 : 0;
    DiscontinuousFunc<Ord>* ou = new DiscontinuousFunc<Ord>(get_fn_ord(fu->get_edge_fn_order(surf_pos->surf_num) + inc), neighbor_supp_u);
    DiscontinuousFunc<Ord>* ov = new DiscontinuousFunc<Ord>(get_fn_ord(fv->get_edge_fn_order(surf_pos->surf_num) + inc), neighbor_supp_v);

    // Order of additional external functions.
    ExtData<Ord>* fake_ext = init_ext_fns_ord(mfs->ext, neighbor_searches);

    // Order of geometric attributes (eg. for multiplication of a solution with coordinates, normals, etc.).
    Geom<Ord>* fake_e = new InterfaceGeom<Ord>(&geom_ord, nbs_u->neighb_el->marker, 
      nbs_u->neighb_el->id, nbs_u->neighb_el->get_diameter());
    double fake_wt = 1.0;
    
    // Total order of the matrix form.
    Ord o = mfs->ord(1, &fake_wt, oi, ou, ov, fake_e, fake_ext);

    // Increase due to reference maps.
    order = ru->get_inv_ref_order();

    order += o.get_order();
    limit_order(order);

    // Clean up.
    if (u_ext != Hermes::vector<Solution *>())
      for (int i = 0; i < prev_size; i++)
        if (u_ext[i + mfs->u_ext_offset] != NULL) 
          delete oi[i];
    delete [] oi;
    delete fake_e;
    delete ou;
    delete ov;
    if (fake_ext != NULL) {
      for (int i = 0; i < fake_ext->nf; i++) {
        delete fake_ext->fn[i];
      }
      fake_ext->free_ord(); 
      delete fake_ext;
    }
  }
  return order;
}

scalar DiscreteProblem::eval_dg_form(WeakForm::MatrixFormSurf* mfs, Hermes::vector<Solution *> u_ext,
                                     PrecalcShapeset *fu, PrecalcShapeset *fv, RefMap *ru_central, RefMap *ru_actual, RefMap *rv, 
                                     bool neighbor_supp_u, bool neighbor_supp_v,
                                     SurfPos* surf_pos, LightArray<NeighborSearch*>& neighbor_searches, int neighbor_index_u, int neighbor_index_v)
{
  _F_

  NeighborSearch* nbs_u = (neighbor_searches.get(neighbor_index_u));
  NeighborSearch* nbs_v = (neighbor_searches.get(neighbor_index_v));

  // Determine the integration order.
  int order = calc_order_dg_matrix_form(mfs, u_ext, fu, fv, ru_actual, surf_pos, neighbor_supp_u, neighbor_supp_v, neighbor_searches, neighbor_index_u);

  // Evaluate the form using just calculated order.
  Quad2D* quad = fu->get_quad_2d();
  int eo = quad->get_edge_points(surf_pos->surf_num, order);
  int np = quad->get_num_points(eo);
  double3* pt = quad->get_points(eo);

  // A (debug) check.
  assert(surf_pos->surf_num == neighbor_searches.get(neighbor_index_u)->active_edge);

  // Init geometry and jacobian*weights.
  if (cache_e[eo] == NULL) {
    cache_e[eo] = init_geom_surf(ru_central, surf_pos, eo);
    double3* tan = ru_central->get_tangent(surf_pos->surf_num, eo);
    cache_jwt[eo] = new double[np];
    for(int i = 0; i < np; i++)
      cache_jwt[eo][i] = pt[i][2] * tan[i][2];
  }

  Geom<double>* e = new InterfaceGeom<double>(cache_e[eo], nbs_u->neighb_el->marker, 
    nbs_u->neighb_el->id, nbs_u->neighb_el->get_diameter());
  double* jwt = cache_jwt[eo];

  // Values of the previous Newton iteration, shape functions and external functions in quadrature points.
  int prev_size = u_ext.size() - mfs->u_ext_offset;
  Func<scalar>** prev = new Func<scalar>*[prev_size];
  if (u_ext != Hermes::vector<Solution *>())
    for (int i = 0; i < prev_size; i++)
      if (u_ext[i + mfs->u_ext_offset] != NULL) {
        neighbor_searches.get(u_ext[i]->get_mesh()->get_seq() - min_dg_mesh_seq)->set_quad_order(order);
        prev[i]  = neighbor_searches.get(u_ext[i]->get_mesh()->get_seq() - min_dg_mesh_seq)->init_ext_fn(u_ext[i]);
      }
      else prev[i] = NULL;
  else
    for (int i = 0; i < prev_size; i++) 
      prev[i] = NULL;

  // Values of the previous Newton iteration, shape functions and external functions in quadrature points.
  nbs_u->set_quad_order(order);
  DiscontinuousFunc<double>* u = new DiscontinuousFunc<double>(get_fn(fu, ru_actual, nbs_u->get_quad_eo(neighbor_supp_u)),
    neighbor_supp_u, nbs_u->neighbor_edge.orientation);
  nbs_v->set_quad_order(order);
  DiscontinuousFunc<double>* v = new DiscontinuousFunc<double>(get_fn(fv, rv, nbs_v->get_quad_eo(neighbor_supp_v)),
    neighbor_supp_v, nbs_v->neighbor_edge.orientation);
  
  ExtData<scalar>* ext = init_ext_fns(mfs->ext, neighbor_searches, order);

  scalar res = mfs->fn(np, jwt, prev, u, v, e, ext);

  // Clean up.
  for (int i = 0; i < prev_size; i++) {
    if (prev[i] != NULL) {
      prev[i]->free_fn();
      delete prev[i];
    }
  }

  delete [] prev;

  if (ext != NULL) {
    ext->free(); 
    delete ext;
  }

  delete u;
  delete v;
  delete e;

  // Scaling.
  res *= mfs->scaling_factor;

  return 0.5 * res; // Edges are parametrized from 0 to 1 while integration weights
                    // are defined in (-1, 1). Thus multiplying with 0.5 to correct
                    // the weights.
}


// Actual evaluation of surface linear form, just in case using information from neighbors.
// Used only for inner edges.
int DiscreteProblem::calc_order_dg_vector_form(WeakForm::VectorFormSurf *vfs, Hermes::vector<Solution *> u_ext,
                                  PrecalcShapeset *fv, RefMap *rv, SurfPos* surf_pos,
                                  LightArray<NeighborSearch*>& neighbor_searches, int neighbor_index_v)
{
  NeighborSearch* nbs_v = (neighbor_searches.get(neighbor_index_v));
  // Order that will be returned.
  int order;
  int u_ext_length = u_ext.size();      // Number of external solutions.
  int u_ext_offset = vfs->u_ext_offset; // External solutions will start with u_ext[u_ext_offset]
                                        // and there will be only u_ext_length - u_ext_offset of them.
  if(this->is_fvm)
    order = rv->get_inv_ref_order();
  else {
    // Order of solutions from the previous Newton iteration.
    int prev_size = u_ext.size() - vfs->u_ext_offset;
    Func<Ord>** oi = new Func<Ord>*[prev_size];
    if (u_ext != Hermes::vector<Solution *>())
      for (int i = 0; i < prev_size; i++)
        if (u_ext[i + vfs->u_ext_offset] != NULL) 
          oi[i] = init_ext_fn_ord(neighbor_searches.get(u_ext[i]->get_mesh()->get_seq() - min_dg_mesh_seq), u_ext[i]);
        else 
          oi[i] = get_fn_ord(0);
    else
      for (int i = 0; i < prev_size; i++) 
        oi[i] = get_fn_ord(0);

    // Order of the shape function.
    // Determine the integration order.
    int inc = (fv->get_num_components() == 2) ? 1 : 0;
    Func<Ord>* ov = get_fn_ord(fv->get_edge_fn_order(surf_pos->surf_num) + inc);

    // Order of additional external functions.
    ExtData<Ord>* fake_ext = init_ext_fns_ord(vfs->ext, neighbor_searches);

    // Order of geometric attributes (eg. for multiplication of a solution with coordinates, normals, etc.).
    Geom<Ord>* fake_e = new InterfaceGeom<Ord>(&geom_ord,
                        nbs_v->neighb_el->marker, nbs_v->neighb_el->id, nbs_v->neighb_el->get_diameter());
    double fake_wt = 1.0;

    // Total order of the vector form.
    Ord o = vfs->ord(1, &fake_wt, oi, ov, fake_e, fake_ext);

    // Increase due to reference map.
    order = rv->get_inv_ref_order();
    order += o.get_order();
    limit_order(order);

    // Clean up.
    if (u_ext != Hermes::vector<Solution *>())
      for (int i = 0; i < prev_size; i++)
        if (u_ext[i + vfs->u_ext_offset] != NULL) 
          delete oi[i];
    delete [] oi;
    if (fake_ext != NULL) {
      for (int i = 0; i < fake_ext->nf; i++) {
        delete fake_ext->fn[i];
      }
      fake_ext->free_ord(); 
      delete fake_ext;
    }

    delete fake_e;
  }
  return order;
}

scalar DiscreteProblem::eval_dg_form(WeakForm::VectorFormSurf* vfs, Hermes::vector<Solution *> u_ext,
                                     PrecalcShapeset *fv, RefMap *rv, 
                                     SurfPos* surf_pos, LightArray<NeighborSearch*>& neighbor_searches, int neighbor_index_v)
{
  _F_
  NeighborSearch* nbs_v = (neighbor_searches.get(neighbor_index_v));
  int order = calc_order_dg_vector_form(vfs, u_ext, fv, rv, surf_pos, neighbor_searches, neighbor_index_v);
  
  // Evaluate the form using just calculated order.
  Quad2D* quad = fv->get_quad_2d();
  int eo = quad->get_edge_points(surf_pos->surf_num, order);
  int np = quad->get_num_points(eo);
  double3* pt = quad->get_points(eo);

  // A (debug) check.
  assert(surf_pos->surf_num == nbs_v->active_edge);

  // Init geometry and jacobian*weights.
  if (cache_e[eo] == NULL) {
    cache_e[eo] = init_geom_surf(rv, surf_pos, eo);
    double3* tan = rv->get_tangent(surf_pos->surf_num, eo);
    cache_jwt[eo] = new double[np];
    for(int i = 0; i < np; i++)
      cache_jwt[eo][i] = pt[i][2] * tan[i][2];
  }

  Geom<double>* e = new InterfaceGeom<double>(cache_e[eo], nbs_v->neighb_el->marker, 
    nbs_v->neighb_el->id, nbs_v->neighb_el->get_diameter());
  double* jwt = cache_jwt[eo];

  // Values of the previous Newton iteration, shape functions and external functions in quadrature points.
  int prev_size = u_ext.size() - vfs->u_ext_offset;
  Func<scalar>** prev = new Func<scalar>*[prev_size];
  if (u_ext != Hermes::vector<Solution *>())
    for (int i = 0; i < prev_size; i++)
      if (u_ext[i + vfs->u_ext_offset] != NULL) {
        neighbor_searches.get(u_ext[i]->get_mesh()->get_seq() - min_dg_mesh_seq)->set_quad_order(order);
        prev[i]  = neighbor_searches.get(u_ext[i]->get_mesh()->get_seq() - min_dg_mesh_seq)->init_ext_fn(u_ext[i]);
      }
      else prev[i] = NULL;
  else
    for (int i = 0; i < prev_size; i++) 
      prev[i] = NULL;

  Func<double>* v = get_fn(fv, rv, eo);
  ExtData<scalar>* ext = init_ext_fns(vfs->ext, neighbor_searches, order);

  scalar res = vfs->fn(np, jwt, prev, v, e, ext);

  // Clean up.
  for (int i = 0; i < prev_size; i++) {
    if (prev[i] != NULL) {
      prev[i]->free_fn(); 
      delete prev[i];
    }
  }

  delete [] prev;

  if (ext != NULL) {
    ext->free(); 
    delete ext;
  }

  delete e;

  // Scaling.
  res *= vfs->scaling_factor;

  return 0.5 * res; // Edges are parametrized from 0 to 1 while integration weights
                    // are defined in (-1, 1). Thus multiplying with 0.5 to correct
                    // the weights.
}


DiscreteProblem::NeighborNode::NeighborNode(NeighborNode* parent, unsigned int transformation) : parent(parent), transformation(transformation)
{
  left_son = right_son = NULL;
}
DiscreteProblem::NeighborNode::~NeighborNode()
{
  if(left_son != NULL) {
    delete left_son;
    left_son = NULL;
  }
  if(right_son != NULL) {
    delete right_son;
    right_son = NULL;
  }
}
void DiscreteProblem::NeighborNode::set_left_son(DiscreteProblem::NeighborNode* left_son)
{
  this->left_son = left_son;
}
void DiscreteProblem::NeighborNode::set_right_son(DiscreteProblem::NeighborNode* right_son)
{
  this->right_son = right_son;
}
void DiscreteProblem::NeighborNode::set_transformation(unsigned int transformation)
{
  this->transformation = transformation;
}
DiscreteProblem::NeighborNode* DiscreteProblem::NeighborNode::get_left_son()
{
  return left_son;
}
DiscreteProblem::NeighborNode* DiscreteProblem::NeighborNode::get_right_son()
{
  return right_son;
}
unsigned int DiscreteProblem::NeighborNode::get_transformation()
{
  return this->transformation;
}


DiscreteProblem::AssemblingCaches::AssemblingCaches()
{

};

DiscreteProblem::AssemblingCaches::~AssemblingCaches()
{
  _F_
  for (std::map<KeyConst, Func<double>*, CompareConst>::const_iterator it = const_cache_fn_triangles.begin();
       it != const_cache_fn_triangles.end(); it++)
  {
    (it->second)->free_fn(); delete (it->second);
  }
  const_cache_fn_triangles.clear();

  for (std::map<KeyConst, Func<double>*, CompareConst>::const_iterator it = const_cache_fn_quads.begin();
       it != const_cache_fn_quads.end(); it++)
  {
    (it->second)->free_fn(); delete (it->second);
  }
  const_cache_fn_quads.clear();

  for(unsigned int i = 0; i < cache_fn_ord.get_size(); i++)
    if(cache_fn_ord.present(i)) {
      cache_fn_ord.get(i)->free_ord(); 
      delete cache_fn_ord.get(i);
    }
};

double get_l2_norm(Vector* vec)
{
  _F_
  scalar val = 0;
  for (unsigned int i = 0; i < vec->length(); i++) {
    scalar inc = vec->get(i);
    val = val + inc*conj(inc);
  }
  return sqrt(std::abs(val));
}

// Performs uniform global refinement of a FE space.
Hermes::vector<Space *> * construct_refined_spaces(Hermes::vector<Space *> coarse, int order_increase)
{
  _F_
  Hermes::vector<Space *> * ref_spaces = new Hermes::vector<Space *>;
  for (unsigned int i = 0; i < coarse.size(); i++)
  {
    Mesh* ref_mesh = new Mesh;
    ref_mesh->copy(coarse[i]->get_mesh());
    ref_mesh->refine_all_elements();
    ref_spaces->push_back(coarse[i]->dup(ref_mesh, order_increase));
  }

  return ref_spaces;
}

// Light version for a single space.
Space* construct_refined_space(Space* coarse, int order_increase)
{
  _F_
  Mesh* ref_mesh = new Mesh;
  ref_mesh->copy(coarse->get_mesh());
  ref_mesh->refine_all_elements();
  Space* ref_space = coarse->dup(ref_mesh, order_increase);

  return ref_space;
}

bool solve_newton(scalar* coeff_vec, DiscreteProblem* dp, Solver* solver, SparseMatrix* matrix,
                  Vector* rhs, double newton_tol, int newton_max_iter, bool verbose,
                  bool residual_as_function,
                  double damping_coeff, double max_allowed_residual_norm)
{
  // Prepare solutions for measuring residual norm.
  int num_spaces = dp->get_num_spaces();
  Hermes::vector<Solution*> solutions;
  Hermes::vector<bool> dir_lift_false;
  for (int i=0; i < num_spaces; i++) {
    if (residual_as_function) solutions.push_back(new Solution());
    dir_lift_false.push_back(false);      // No Dirichlet lifts will be considered.
  }

  // The Newton's loop.
  double residual_norm;
  int it = 1;
  while (1)
  {
    // Obtain the number of degrees of freedom.
    int ndof = dp->get_num_dofs();

    // Assemble the Jacobian matrix and residual vector.
    dp->assemble(coeff_vec, matrix, rhs, false);

    // Multiply the residual vector with -1 since the matrix
    // equation reads J(Y^n) \deltaY^{n+1} = -F(Y^n).
    rhs->change_sign();

    // Measure the residual norm.
    if (residual_as_function) {
      // Translate the residual vector into a residual function (or multiple functions)
      // in the corresponding finite element space(s) and measure their norm(s) there.
      // This is more meaningful than just measuring the l2-norm of the residual vector,
      // since in the FE space not all components in the residual vector have the same weight.
      // On the other hand, this is slower as it requires global norm calculation, and thus
      // numerical integration over the entire domain. Therefore this option is off by default.
      Solution::vector_to_solutions(rhs, dp->get_spaces(), solutions, dir_lift_false);
      residual_norm = calc_norms(solutions);
    }
    else {
      // Calculate the l2-norm of residual vector, this is the traditional way.
      residual_norm = get_l2_norm(rhs);
    }

    // Info for the user.
    if (verbose) info("---- Newton iter %d, ndof %d, residual norm %g", it, ndof, residual_norm);

    // If maximum allowed residual norm is exceeded, fail.
    if (residual_norm > max_allowed_residual_norm) {
      if (verbose) {
        info("Current residual norm: %g", residual_norm);
        info("Maximum allowed residual norm: %g", max_allowed_residual_norm);
        info("Newton solve not successful, returning false.");
      }
      for (unsigned int i = 0; i < solutions.size(); i++)
        delete solutions[i];
      return false;
    }

    // If residual norm is within tolerance, or the maximum number
    // of iteration has been reached, then quit.
    if ((residual_norm < newton_tol || it > newton_max_iter) && it > 1) break;

    // Solve the linear system.
    if(!solver->solve()) error ("Matrix solver failed.\n");

    // Add \deltaY^{n+1} to Y^n.
    for (int i = 0; i < ndof; i++) coeff_vec[i] += damping_coeff * solver->get_solution()[i];

    it++;
  }

  for (unsigned int i = 0; i < solutions.size(); i++)
    delete solutions[i];

  if (it >= newton_max_iter) {
    if (verbose) info("Maximum allowed number of Newton iterations exceeded, returning false.");
    return false;
  }

  return true;
}

// Perform Picard's iteration.
bool solve_picard(WeakForm* wf, Space* space, Solution* sln_prev_iter,
                  MatrixSolverType matrix_solver, double picard_tol,
                  int picard_max_iter, bool verbose)
{
  // Set up the solver, matrix, and rhs according to the solver selection.
  SparseMatrix* matrix = create_matrix(matrix_solver);
  Vector* rhs = create_vector(matrix_solver);
  Solver* solver = create_linear_solver(matrix_solver, matrix, rhs);

  // Initialize the FE problem.
  bool is_linear = true;
  DiscreteProblem dp(wf, space, is_linear);

  int iter_count = 0;
  while (true) {
    // Assemble the stiffness matrix and right-hand side.
    dp.assemble(matrix, rhs);

    // Solve the linear system and if successful, obtain the solution.
    Solution sln_new;
    if(solver->solve()) Solution::vector_to_solution(solver->get_solution(), space, &sln_new);
    else error ("Matrix solver failed.\n");

    double rel_error = calc_abs_error(sln_prev_iter, &sln_new, HERMES_H1_NORM)
                       / calc_norm(&sln_new, HERMES_H1_NORM) * 100;
    if (verbose) info("---- Picard iter %d, ndof %d, rel. error %g%%",
                 iter_count+1, Space::get_num_dofs(space), rel_error);

    // Stopping criterion.
    if (rel_error < picard_tol) {
      sln_prev_iter->copy(&sln_new);
      delete matrix;
      delete rhs;
      delete solver;
      return true;
    }

    if (iter_count >= picard_max_iter) {
      delete matrix;
      delete rhs;
      delete solver;
      if (verbose) info("Maximum allowed number of Picard iterations exceeded, returning false.");
      return false;
    }

    // Saving solution for the next iteration;
    sln_prev_iter->copy(&sln_new);

    iter_count++;
  }
}<|MERGE_RESOLUTION|>--- conflicted
+++ resolved
@@ -1902,14 +1902,11 @@
     fv->push_transform(sons_i);
     for(unsigned int ext_i = 0; ext_i < mfv->ext.size(); ext_i++)
       mfv->ext[ext_i]->push_transform(sons_i);
-<<<<<<< HEAD
-    for(unsigned int u_ext_i = 0; (u_ext_i = u_ext.size()); u_ext_i++)
-      u_ext[u_ext_i]->push_transform(sons_i);
-=======
+
     for(unsigned int u_ext_i = 0; u_ext_i < u_ext.size(); u_ext_i++)
       if(u_ext[u_ext_i] != NULL)
         u_ext[u_ext_i]->push_transform(sons_i);
->>>>>>> a5ea01b1
+
     ru->push_transform(sons_i);
     rv->push_transform(sons_i);
     
@@ -1924,14 +1921,11 @@
     fv->pop_transform();
     for(unsigned int ext_i = 0; ext_i < mfv->ext.size(); ext_i++)
       mfv->ext[ext_i]->pop_transform();
-<<<<<<< HEAD
-    for(unsigned int u_ext_i = 0; (u_ext_i = u_ext.size()); u_ext_i++)
-      u_ext[u_ext_i]->pop_transform();
-=======
+
     for(unsigned int u_ext_i = 0; u_ext_i < u_ext.size(); u_ext_i++)
       if(u_ext[u_ext_i] != NULL)
         u_ext[u_ext_i]->pop_transform();
->>>>>>> a5ea01b1
+
     ru->pop_transform();
     rv->pop_transform();
   }
@@ -1964,14 +1958,11 @@
       fv->push_transform(sons_i);
       for(unsigned int ext_i = 0; ext_i < mfv->ext.size(); ext_i++)
         mfv->ext[ext_i]->push_transform(sons_i);
-<<<<<<< HEAD
-      for(unsigned int u_ext_i = 0; (u_ext_i = u_ext.size()); u_ext_i++)
-        u_ext[u_ext_i]->push_transform(sons_i);
-=======
+
       for(unsigned int u_ext_i = 0; u_ext_i < u_ext.size(); u_ext_i++)
         if(u_ext[u_ext_i] != NULL)
           u_ext[u_ext_i]->push_transform(sons_i);
->>>>>>> a5ea01b1
+
       ru->push_transform(sons_i);
       rv->push_transform(sons_i);
     
@@ -1986,14 +1977,11 @@
       fv->pop_transform();
       for(unsigned int ext_i = 0; ext_i < mfv->ext.size(); ext_i++)
         mfv->ext[ext_i]->pop_transform();
-<<<<<<< HEAD
-      for(unsigned int u_ext_i = 0; (u_ext_i = u_ext.size()); u_ext_i++)
-        u_ext[u_ext_i]->pop_transform();
-=======
+
       for(unsigned int u_ext_i = 0; u_ext_i < u_ext.size(); u_ext_i++)
         if(u_ext[u_ext_i] != NULL)
           u_ext[u_ext_i]->pop_transform();
->>>>>>> a5ea01b1
+
       ru->pop_transform();
       rv->pop_transform();
     }
