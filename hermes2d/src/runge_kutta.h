--- conflicted
+++ resolved
@@ -21,15 +21,9 @@
 /// matrix, Y the coefficient vector, and F the (nonlinear) stationary residual.
 /// Below, "stage_wf_left" and "stage_wf_right" refer to the left-hand side
 /// and right-hand side of the equation, respectively.
-<<<<<<< HEAD
-void HERMES_API create_stage_wf(double current_time, double time_step, ButcherTable* bt,
-                                DiscreteProblem* dp, WeakForm* stage_wf_right,
-                                WeakForm* stage_wf_left);
-=======
 void HERMES_API create_stage_wf(double current_time, double time_step, ButcherTable* bt, 
                                 DiscreteProblem* dp, WeakForm* stage_wf_left,
                                 WeakForm* stage_wf_right);
->>>>>>> aaab77c7
 
 /// Takes a matrix M of size ndof times ndof, extends it (formally) to
 /// a num_stages*ndof times num_stages*ndof matrix that has M in diagonal blocks and
