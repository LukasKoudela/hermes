#include "weakform/weakform.h"
#include "integrals/integrals_h1.h"
#include "boundaryconditions/essential_bcs.h"
#include "weakform_library/laplace.h"

<<<<<<< HEAD
using namespace Laplace::VolumetricMatrixForms;
using namespace Laplace::VolumetricVectorForms;
=======
using namespace Laplace;
>>>>>>> ff5c0f72

class CustomWeakFormPoisson : public WeakForm
{
public:
  CustomWeakFormPoisson(double const_f) : WeakForm(1)
  {
<<<<<<< HEAD
    add_matrix_form(new DefaultMatrixFormStiffness(0, 0));
    add_vector_form(new DefaultVectorFormConst(0, const_f));
=======
    add_matrix_form(new VolumetricMatrixForms::DefaultMatrixFormStiffness(0, 0));
    add_vector_form(new VolumetricVectorForms::DefaultVectorFormConst(0, const_f));
>>>>>>> ff5c0f72
  };
};<|MERGE_RESOLUTION|>--- conflicted
+++ resolved
@@ -3,24 +3,15 @@
 #include "boundaryconditions/essential_bcs.h"
 #include "weakform_library/laplace.h"
 
-<<<<<<< HEAD
 using namespace Laplace::VolumetricMatrixForms;
 using namespace Laplace::VolumetricVectorForms;
-=======
-using namespace Laplace;
->>>>>>> ff5c0f72
 
 class CustomWeakFormPoisson : public WeakForm
 {
 public:
   CustomWeakFormPoisson(double const_f) : WeakForm(1)
   {
-<<<<<<< HEAD
     add_matrix_form(new DefaultMatrixFormStiffness(0, 0));
     add_vector_form(new DefaultVectorFormConst(0, const_f));
-=======
-    add_matrix_form(new VolumetricMatrixForms::DefaultMatrixFormStiffness(0, 0));
-    add_vector_form(new VolumetricVectorForms::DefaultVectorFormConst(0, const_f));
->>>>>>> ff5c0f72
   };
 };