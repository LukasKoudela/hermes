--- conflicted
+++ resolved
@@ -166,49 +166,32 @@
     info("Calculating error estimate and exact error."); 
     Adapt* adaptivity = new Adapt(&space, HERMES_HCURL_NORM);
     adaptivity->set_solutions(&sln, &ref_sln);
-<<<<<<< HEAD
-    // NULL on the following line means that we do not need the error 
-    // for each solution component separately as there is only one.
-    double err_est_rel = adaptivity->calc_errors(NULL, 
-                         HERMES_TOTAL_ERROR_REL | HERMES_ELEMENT_ERROR_REL) * 100;
+
+    // Calculate error estimate for each solution component and the total error.
+    //Tuple<double>* err_est_rel = new Tuple<double>;
+    double err_est_rel = adaptivity->calc_elem_errors(HERMES_TOTAL_ERROR_REL | HERMES_ELEMENT_ERROR_ABS) * 100;
+
+     // Calculate exact error for each solution component and the total error.
+    //Tuple<double>* err_exact_rel = new Tuple<double>;
+    double err_exact_rel = adaptivity->calc_elem_errors(HERMES_TOTAL_ERROR_REL | HERMES_ELEMENT_ERROR_ABS, &sln_exact) * 100;
 
     // Report results.
-    info("ndof_coarse: %d, ndof_fine: %d, err_est_rel: %g%%", 
-      get_num_dofs(&space), get_num_dofs(ref_space), err_est_rel);
-=======
-    
-    // Calculate error estimate for each solution component and the total error.
-    Tuple<double>* err_est_rel = new Tuple<double>;
-    double err_est = adaptivity->calc_elem_errors(HERMES_TOTAL_ERROR_REL | HERMES_ELEMENT_ERROR_ABS) * 100;
-
-     // Calculate exact error for each solution component and the total error.
-    Tuple<double>* err_exact_rel = new Tuple<double>;
-    double err_exact_rel_total = adaptivity->calc_elem_errors(HERMES_TOTAL_ERROR_REL | HERMES_ELEMENT_ERROR_ABS, &sln_exact) * 100;
-
-    // Report results.
-    info("ndof_coarse: %d, ndof_fine: %d, err_est: %g%%, err_exact: %g%%", 
-      get_num_dofs(&space), get_num_dofs(ref_space), err_est, err_exact_rel_total);
->>>>>>> 85ce8c48
+    info("ndof_coarse: %d, ndof_fine: %d", 
+      get_num_dofs(&space), get_num_dofs(ref_space));
+    info("err_est: %g%%, err_exact: %g%%", err_est_rel, err_exact_rel);
 
     // Time measurement.
     cpu_time.tick();
 
     // Add entry to DOF and CPU convergence graphs.
-<<<<<<< HEAD
-    graph_dof.add_values(get_num_dofs(&space), err_est_rel);
-    graph_dof.save("conv_dof.dat");
-    graph_cpu.add_values(cpu_time.accumulated(), err_est_rel);
-    graph_cpu.save("conv_cpu.dat");
-=======
     graph_dof_est.add_values(get_num_dofs(&space), err_est);
     graph_dof_est.save("conv_dof_est.dat");
     graph_cpu_est.add_values(cpu_time.accumulated(), err_est);
     graph_cpu_est.save("conv_cpu_est.dat");
-    graph_dof_exact.add_values(get_num_dofs(&space), err_exact_rel_total);
+    graph_dof_exact.add_values(get_num_dofs(&space), err_exact_rel);
     graph_dof_exact.save("conv_dof_exact.dat");
-    graph_cpu_exact.add_values(cpu_time.accumulated(), err_exact_rel_total);
+    graph_cpu_exact.add_values(cpu_time.accumulated(), err_exact_rel);
     graph_cpu_exact.save("conv_cpu_exact.dat");
->>>>>>> 85ce8c48
 
     // If err_est_rel too large, adapt the mesh.
     if (err_est_rel < ERR_STOP) done = true;
