#define H2D_REPORT_WARN
#define H2D_REPORT_INFO
#define H2D_REPORT_VERBOSE
#define H2D_REPORT_FILE "application.log"
#include "hermes2d.h"

using namespace RefinementSelectors;

// This example explains how to use the multimesh adaptive hp-FEM,
// where different physical fields (or solution components) can be
// approximated using different meshes and equipped with mutually
// independent adaptivity mechanisms. For the tutorial purposes,
// we manufactured an exact solution for a simplified version of
// the FitzHugh-Nagumo equation. This equation, in its full form,
// is a prominent example of activator-inhibitor systems in two-component
// reaction-diffusion equations, It describes a prototype of an
// excitable system (e.g., a neuron).
//
// PDE: Linearized FitzHugh-Nagumo equation
//      -d_u^2 \Delta u - f(u) + \sigma v = g_1,
//      -d_v^2 \Delta v - u + v = g_2.
// In the original equation, f(u) = \lambda u - u^3 - \kappa. For
// simplicity, here we just take f(u) = u.
//
// Domain: Square (-1,1)^2.
//
// BC: Both solution components are zero on the boundary.
//
// Exact solution: The functions g_1 and g_2 were calculated so that
//                 the exact solution is:
//        u(x,y) = U(x)*U(y) where U(t) = cos(M_PI*t/2)
//        v(x,y) = V(x)V(y) where V(t) = 1 - (exp(K*t)+exp(-K*t))/(exp(K) + exp(-K))
// Note: V(t) is the exact solution of the 1D singularly perturbed equation
//       -u'' + K*K*u = K*K in (-1, 1) with zero Dirichlet BC.
//
// The following parameters can be changed: In particular, compare hp- and
// h-adaptivity via the CAND_LIST option, and compare the multi-mesh vs.
// single-mesh using the MULTI parameter.

const int P_INIT_U = 2;                           // Initial polynomial degree for u.
const int P_INIT_V = 2;                           // Initial polynomial degree for v.
const int INIT_REF_BDY = 3;                       // Number of initial boundary refinements
const bool MULTI = true;                          // MULTI = true  ... use multi-mesh,
                                                  // MULTI = false ... use single-mesh.
                                                  // Note: In the single mesh option, the meshes are
                                                  // forced to be geometrically the same but the
                                                  // polynomial degrees can still vary.
const double THRESHOLD = 0.3;                     // This is a quantitative parameter of the adapt(...) function and
                                                  // it has different meanings for various adaptive strategies (see below).
const int STRATEGY = 1;                           // Adaptive strategy:
                                                  // STRATEGY = 0 ... refine elements until sqrt(THRESHOLD) times total
                                                  //   error is processed. If more elements have similar errors, refine
                                                  //   all to keep the mesh symmetric.
                                                  // STRATEGY = 1 ... refine all elements whose error is larger
                                                  //   than THRESHOLD times maximum element error.
                                                  // STRATEGY = 2 ... refine all elements whose error is larger
                                                  //   than THRESHOLD.
                                                  // More adaptive strategies can be created in adapt_ortho_h1.cpp.
const CandList CAND_LIST = H2D_HP_ANISO;          // Predefined list of element refinement candidates. Possible values are
                                                  // H2D_P_ISO, H2D_P_ANISO, H2D_H_ISO, H2D_H_ANISO, H2D_HP_ISO,
                                                  // H2D_HP_ANISO_H, H2D_HP_ANISO_P, H2D_HP_ANISO.
                                                  // See the User Documentation for details.
const int MESH_REGULARITY = -1;                   // Maximum allowed level of hanging nodes:
                                                  // MESH_REGULARITY = -1 ... arbitrary level hangning nodes (default),
                                                  // MESH_REGULARITY = 1 ... at most one-level hanging nodes,
                                                  // MESH_REGULARITY = 2 ... at most two-level hanging nodes, etc.
                                                  // Note that regular meshes are not supported, this is due to
                                                  // their notoriously bad performance.
const double CONV_EXP = 1;                        // Default value is 1.0. This parameter influences the selection of
                                                  // cancidates in hp-adaptivity. See get_optimal_refinement() for details.
const double ERR_STOP = 0.5;                      // Stopping criterion for adaptivity (rel. error tolerance between the
                                                  // fine mesh and coarse mesh solution in percent).
const int NDOF_STOP = 60000;                      // Adaptivity process stops when the number of degrees of freedom grows over
                                                  // this limit. This is mainly to prevent h-adaptivity to go on forever.
MatrixSolverType matrix_solver = SOLVER_UMFPACK;  // Possibilities: SOLVER_AMESOS, SOLVER_MUMPS, 
                                                  // SOLVER_PARDISO, SOLVER_PETSC, SOLVER_UMFPACK.

// Problem parameters.
const double D_u = 1;
const double D_v = 1;
const double SIGMA = 1;
const double LAMBDA = 1;
const double KAPPA = 1;
const double K = 100;

// Boundary condition types.
BCType bc_types(int marker) { return BC_ESSENTIAL; }

// Essential (Dirichlet) boundary condition values.
scalar essential_bc_values(int ess_bdy_marker, double x, double y) { return 0;}

// Exact solution.
#include "exact_solution.cpp"

// Weak forms.
#include "forms.cpp"

int main(int argc, char* argv[])
{
  // Time measurement.
  TimePeriod cpu_time;
  cpu_time.tick();

  // Load the mesh.
  Mesh u_mesh, v_mesh;
  H2DReader mloader;
  mloader.load("square.mesh", &u_mesh);
  if (MULTI == false) u_mesh.refine_towards_boundary(1, INIT_REF_BDY);

  // Create initial mesh (master mesh).
  v_mesh.copy(&u_mesh);

  // Initial mesh refinements in the v_mesh towards the boundary.
  if (MULTI == true) v_mesh.refine_towards_boundary(1, INIT_REF_BDY);

  // Create H1 spaces with default shapeset for both displacement components.
  H1Space u_space(&u_mesh, bc_types, essential_bc_values, P_INIT_U);
  H1Space v_space(MULTI ? &v_mesh : &u_mesh, bc_types, essential_bc_values, P_INIT_V);

  // Initialize the weak formulation.
  WeakForm wf(2);
  wf.add_matrix_form(0, 0, callback(bilinear_form_0_0));
  wf.add_matrix_form(0, 1, callback(bilinear_form_0_1));
  wf.add_matrix_form(1, 0, callback(bilinear_form_1_0));
  wf.add_matrix_form(1, 1, callback(bilinear_form_1_1));
  wf.add_vector_form(0, linear_form_0, linear_form_0_ord);
  wf.add_vector_form(1, linear_form_1, linear_form_1_ord);

  // Initialize coarse and reference mesh solutions.
  Solution u_sln, v_sln, u_ref_sln, v_ref_sln;

  // Initialize exact solutions.
  ExactSolution u_exact(&u_mesh, uexact);
  ExactSolution v_exact(&v_mesh, vexact);

  // Initialize refinement selector.
  H1ProjBasedSelector selector(CAND_LIST, CONV_EXP, H2DRS_DEFAULT_ORDER);

  // Initialize views.
  ScalarView s_view_0("Solution[0]", new WinGeom(0, 0, 400, 300));
  s_view_0.show_mesh(false);
  ScalarView s_view_1("Solution[1]", new WinGeom(780, 0, 400, 300));
  s_view_1.show_mesh(false);
  OrderView  o_view_0("Mesh[0]", new WinGeom(410, 0, 360, 300));
  OrderView  o_view_1("Mesh[1]", new WinGeom(1190, 0, 400, 300));

  // DOF and CPU convergence graphs.
  SimpleGraph graph_dof_est, graph_cpu_est, 
              graph_dof_exact, graph_cpu_exact;

  // Adaptivity loop:
  int as = 1; 
  bool done = false;
  do
  {
    info("---- Adaptivity step %d:", as);

    // Construct globally refined reference mesh and setup reference space.
    Tuple<Space *>* ref_spaces = construct_refined_spaces(Tuple<Space *>(&u_space, &v_space));

    // Assemble the reference problem.
    info("Solving on reference mesh.");
    bool is_linear = true;
    FeProblem* fep = new FeProblem(&wf, *ref_spaces, is_linear);
    SparseMatrix* matrix = create_matrix(matrix_solver);
    Vector* rhs = create_vector(matrix_solver);
    Solver* solver = create_linear_solver(matrix_solver, matrix, rhs);
    fep->assemble(matrix, rhs);

    // Time measurement.
    cpu_time.tick();
    
    // Solve the linear system of the reference problem. If successful, obtain the solutions.
    if(solver->solve()) vector_to_solutions(solver->get_solution(), *ref_spaces, 
                                            Tuple<Solution *>(&u_ref_sln, &v_ref_sln));
    else error ("Matrix solver failed.\n");
  
    // Time measurement.
    cpu_time.tick();

    // Project the fine mesh solution onto the coarse mesh.
    info("Projecting reference solution on coarse mesh.");
    project_global(Tuple<Space *>(&u_space, &v_space), Tuple<Solution *>(&u_ref_sln, &v_ref_sln), 
                   Tuple<Solution *>(&u_sln, &v_sln), matrix_solver); 
   
    // View the coarse mesh solution and polynomial orders.
    s_view_0.show(&u_sln); 
    o_view_0.show(&u_space);
    s_view_1.show(&v_sln); 
    o_view_1.show(&v_space);

    // Calculate element errors.
    info("Calculating error estimate and exact error."); 
    Adapt* adaptivity = new Adapt(Tuple<Space *>(&u_space, &v_space), Tuple<int>(HERMES_H1_NORM, HERMES_H1_NORM));
    adaptivity->set_solutions(Tuple<Solution *>(&u_sln, &v_sln), Tuple<Solution *>(&u_ref_sln, &v_ref_sln));
    
    // Calculate error estimate for each solution component and the total error.
<<<<<<< HEAD
    Tuple<double>* err_est_rel = new Tuple<double>;
    double err_est_rel_total = adaptivity->calc_errors(err_est_rel, 
                               HERMES_TOTAL_ERROR_REL | HERMES_ELEMENT_ERROR_ABS) * 100;

    // Calculate exact error for each solution component and the total error.
    Tuple<double>* err_exact_rel = new Tuple<double>;
    double err_exact_rel_total = adaptivity->calc_errors(err_exact_rel, 
=======
    Tuple<double> err_est_rel;
    double err_est = adaptivity->calc_elem_errors(err_est_rel, HERMES_TOTAL_ERROR_REL | HERMES_ELEMENT_ERROR_ABS) * 100;

    // Calculate exact error for each solution component and the total error.
    Tuple<double> err_exact_rel;
    double err_exact_rel_total = adaptivity->calc_elem_errors(err_exact_rel, 
>>>>>>> 85ce8c48
      HERMES_TOTAL_ERROR_REL | HERMES_ELEMENT_ERROR_ABS, Tuple<Solution *>(&u_exact, &v_exact)) * 100;

    // Time measurement.
    cpu_time.tick();

    // Report results.
<<<<<<< HEAD
    info("ndof_coarse[0]: %d, ndof_fine[0]: %d",
         u_space.get_num_dofs(), (*ref_spaces)[0]->get_num_dofs());
    info("err_est_rel[0]: %g%%, err_exact_rel[0]: %g%%", (*err_est_rel)[0]*100, (*err_exact_rel)[0]*100);
    info("ndof_coarse[1]: %d, ndof_fine[1]: %d",
         v_space.get_num_dofs(), (*ref_spaces)[1]->get_num_dofs());
    info("err_est_rel[1]: %g%%, err_exact_rel[1]: %g%%", (*err_est_rel)[1]*100, (*err_exact_rel)[1]*100);
    info("ndof_coarse_total: %d, ndof_fine_total: %d",
         get_num_dofs(Tuple<Space *>(&u_space, &v_space)), get_num_dofs(*ref_spaces));
    info("err_est_rel_total: %g%%, err_est_exact_total: %g%%", err_est_rel_total, err_exact_rel_total);
=======
    info("ndof[0]: %d, ref_ndof[0]: %d, err_est_rel[0]: %g%%",
         u_space.get_num_dofs(), (*ref_spaces)[0]->get_num_dofs(),
         err_est_rel[0]*100);
    info("err_exact_rel[0]: %g%%", err_exact_rel[0]*100);
    info("ndof[1]: %d, ref_ndof[1]: %d, err_est_rel[1]: %g%%",
         v_space.get_num_dofs(), (*ref_spaces)[1]->get_num_dofs(),
         err_est_rel[1]*100);
    info("err_exact_rel[1]: %g%%", err_exact_rel[1]*100);
    info("ndof: %d, ref_ndof: %d, err_est_rel_total: %g%%",
         get_num_dofs(Tuple<Space *>(&u_space, &v_space)),
         get_num_dofs(*ref_spaces), err_est);
>>>>>>> 85ce8c48

    // Add entry to DOF and CPU convergence graphs.
    graph_dof_est.add_values(get_num_dofs(Tuple<Space *>(&u_space, &v_space)), err_est_rel_total);
    graph_dof_est.save("conv_dof_est.dat");
    graph_cpu_est.add_values(cpu_time.accumulated(), err_est_rel_total);
    graph_cpu_est.save("conv_cpu_est.dat");
    graph_dof_exact.add_values(get_num_dofs(Tuple<Space *>(&u_space, &v_space)), err_exact_rel_total);
    graph_dof_exact.save("conv_dof_exact.dat");
    graph_cpu_exact.add_values(cpu_time.accumulated(), err_exact_rel_total);
    graph_cpu_exact.save("conv_cpu_exact.dat");

    // If err_est too large, adapt the mesh.
    if (err_est_rel_total < ERR_STOP) 
      done = true;
    else 
    {
      info("Adapting coarse mesh.");
      done = adaptivity->adapt(Tuple<RefinementSelectors::Selector *>(&selector, &selector), 
                               THRESHOLD, STRATEGY, MESH_REGULARITY);
    }
    if (get_num_dofs(Tuple<Space *>(&u_space, &v_space)) >= NDOF_STOP) done = true;

    // Clean up.
    delete solver;
    delete matrix;
    delete rhs;
    delete adaptivity;
    if(done == false)
      for(int i = 0; i < ref_spaces->size(); i++)
        delete (*ref_spaces)[i]->mesh;
    delete ref_spaces;
    delete fep;
    
    // Increase counter.
    as++;
  }
  while (done == false);

  verbose("Total running time: %g s", cpu_time.accumulated());

  // Show the reference solution - the final result.
  s_view_0.set_title("Fine mesh Solution[0]");
  s_view_0.show_mesh(false);
  s_view_0.show(&u_ref_sln);
  s_view_1.set_title("Fine mesh Solution[1]");
  s_view_1.show_mesh(false);
  s_view_1.show(&v_ref_sln);

  // Wait for all views to be closed.
  View::wait();
  return 0;
}<|MERGE_RESOLUTION|>--- conflicted
+++ resolved
@@ -195,29 +195,18 @@
     adaptivity->set_solutions(Tuple<Solution *>(&u_sln, &v_sln), Tuple<Solution *>(&u_ref_sln, &v_ref_sln));
     
     // Calculate error estimate for each solution component and the total error.
-<<<<<<< HEAD
-    Tuple<double>* err_est_rel = new Tuple<double>;
-    double err_est_rel_total = adaptivity->calc_errors(err_est_rel, 
-                               HERMES_TOTAL_ERROR_REL | HERMES_ELEMENT_ERROR_ABS) * 100;
-
-    // Calculate exact error for each solution component and the total error.
-    Tuple<double>* err_exact_rel = new Tuple<double>;
-    double err_exact_rel_total = adaptivity->calc_errors(err_exact_rel, 
-=======
     Tuple<double> err_est_rel;
     double err_est = adaptivity->calc_elem_errors(err_est_rel, HERMES_TOTAL_ERROR_REL | HERMES_ELEMENT_ERROR_ABS) * 100;
 
     // Calculate exact error for each solution component and the total error.
     Tuple<double> err_exact_rel;
     double err_exact_rel_total = adaptivity->calc_elem_errors(err_exact_rel, 
->>>>>>> 85ce8c48
       HERMES_TOTAL_ERROR_REL | HERMES_ELEMENT_ERROR_ABS, Tuple<Solution *>(&u_exact, &v_exact)) * 100;
 
     // Time measurement.
     cpu_time.tick();
 
     // Report results.
-<<<<<<< HEAD
     info("ndof_coarse[0]: %d, ndof_fine[0]: %d",
          u_space.get_num_dofs(), (*ref_spaces)[0]->get_num_dofs());
     info("err_est_rel[0]: %g%%, err_exact_rel[0]: %g%%", (*err_est_rel)[0]*100, (*err_exact_rel)[0]*100);
@@ -227,19 +216,6 @@
     info("ndof_coarse_total: %d, ndof_fine_total: %d",
          get_num_dofs(Tuple<Space *>(&u_space, &v_space)), get_num_dofs(*ref_spaces));
     info("err_est_rel_total: %g%%, err_est_exact_total: %g%%", err_est_rel_total, err_exact_rel_total);
-=======
-    info("ndof[0]: %d, ref_ndof[0]: %d, err_est_rel[0]: %g%%",
-         u_space.get_num_dofs(), (*ref_spaces)[0]->get_num_dofs(),
-         err_est_rel[0]*100);
-    info("err_exact_rel[0]: %g%%", err_exact_rel[0]*100);
-    info("ndof[1]: %d, ref_ndof[1]: %d, err_est_rel[1]: %g%%",
-         v_space.get_num_dofs(), (*ref_spaces)[1]->get_num_dofs(),
-         err_est_rel[1]*100);
-    info("err_exact_rel[1]: %g%%", err_exact_rel[1]*100);
-    info("ndof: %d, ref_ndof: %d, err_est_rel_total: %g%%",
-         get_num_dofs(Tuple<Space *>(&u_space, &v_space)),
-         get_num_dofs(*ref_spaces), err_est);
->>>>>>> 85ce8c48
 
     // Add entry to DOF and CPU convergence graphs.
     graph_dof_est.add_values(get_num_dofs(Tuple<Space *>(&u_space, &v_space)), err_est_rel_total);
