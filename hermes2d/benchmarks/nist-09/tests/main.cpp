--- conflicted
+++ resolved
@@ -80,11 +80,7 @@
   Mesh mesh;
   H2DReader mloader;
   mloader.load("../square_quad.mesh", &mesh);     // quadrilaterals
-<<<<<<< HEAD
-  // mloader.load("square_tri.mesh", &mesh);   // triangles
-=======
   // mloader.load("../square_tri.mesh", &mesh);   // triangles
->>>>>>> 70971033
 
   // Perform initial mesh refinement.
   for (int i=0; i<INIT_REF_NUM; i++) mesh.refine_all_elements();
