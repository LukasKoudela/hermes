--- conflicted
+++ resolved
@@ -95,18 +95,15 @@
   return rT*(1-pow(tanh(rT*TIME),2));
 }
 
-<<<<<<< HEAD
 // Time dependence of the neutron flux.
 template<typename Real>
 Real PHI_FTIME() {
 //  return T_FTIME<Real>();
   return 1+exp(rF*TIME);
 }
-=======
+
 // Boundary markers.
-const int BDY_NEUMANN_T = 1; 
-const int BDY_NEUMANN_phi = 1; 
->>>>>>> 85be0c89
+const int BDY_DIRICHLET = 1; 
 
 template<typename Real>
 Real DPHI_FTIME() {
@@ -114,7 +111,6 @@
   return rF*exp(rF*TIME);
 }
 
-<<<<<<< HEAD
 // Heat source.
 template<typename Real>
 Real qT(Real x, Real y) {
@@ -150,9 +146,7 @@
 {
   return 0.0;
 }
- 
-=======
->>>>>>> 85be0c89
+
 scalar essential_bc_values_phi(int ess_bdy_marker, double x, double y)
 {
   return 0.0;
@@ -182,23 +176,12 @@
   mesh.refine_towards_boundary(1, INIT_BDY_REF_NUM);
 
   // Enter boundary markers.
-<<<<<<< HEAD
   BCTypes bc_types;
-  bc_types.add_bc_dirichlet(1);
+  bc_types.add_bc_dirichlet(BDY_DIRICHLET);
 
   // Create H1 spaces with default shapesets.
   H1Space space_T(&mesh, &bc_types, essential_bc_values_T, P_INIT);
   H1Space space_phi(&mesh, &bc_types, essential_bc_values_phi, P_INIT);
-=======
-  BCTypes bc_types_T;
-  bc_types_T.add_bc_neumann(BDY_NEUMANN_T);
-  BCTypes bc_types_phi;
-  bc_types_phi.add_bc_neumann(BDY_NEUMANN_phi);
-
-  // Create H1 spaces with default shapesets.
-  H1Space space_T(&mesh, &bc_types_T, essential_bc_values_T, P_INIT);
-  H1Space space_phi(&mesh, &bc_types_phi, essential_bc_values_phi, P_INIT);
->>>>>>> 85be0c89
   Hermes::Tuple<Space*> spaces(&space_T, &space_phi);
 
   // Exact solutions for error evaluation.
