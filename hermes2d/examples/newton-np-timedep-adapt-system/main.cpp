--- conflicted
+++ resolved
@@ -127,20 +127,6 @@
 const int BYD_SIDE = 1;
 const int BYD_TOP = 2;
 const int BYD_BOT = 3;
-<<<<<<< HEAD
-
-// Diricleht Boundary conditions for Poisson equation.
-scalar C_essential_bc_values(int ess_bdy_marker, double x, double y) {
-  return 0;
-}
-
-// Diricleht Boundary conditions for Poisson equation.
-scalar phi_essential_bc_values(int ess_bdy_marker, double x, double y) {
-  return ess_bdy_marker == BYD_TOP ? VOLTAGE : 0.0;
-}
-
-=======
->>>>>>> 411c18cc
 
 scalar voltage_ic(double x, double y, double &dx, double &dy) {
   // y^2 function for the domain.
@@ -176,11 +162,6 @@
   phi_bc_types.add_bc_neumann(BYD_SIDE);
   phi_bc_types.add_bc_dirichlet(Hermes::Tuple<int>(BYD_TOP, BYD_BOT));
 
-<<<<<<< HEAD
-  // Spaces for concentration and the voltage.
-  H1Space C(&Cmesh, &C_bc_types, C_essential_bc_values, P_INIT);
-  H1Space phi(MULTIMESH ? &phimesh : &Cmesh, &phi_bc_types, phi_essential_bc_values, P_INIT);
-=======
   // Enter Dirichlet boundary values.
   BCValues phi_bc_values;
   phi_bc_values.add_const(BYD_TOP, VOLTAGE);
@@ -192,7 +173,6 @@
   // Spaces for concentration and the voltage.
   H1Space C(&Cmesh, &C_bc_types, &C_bc_values, P_INIT);
   H1Space phi(MULTIMESH ? &phimesh : &Cmesh, &phi_bc_types, &phi_bc_values, P_INIT);
->>>>>>> 411c18cc
   int ndof = Space::get_num_dofs(Hermes::Tuple<Space*>(&C, &phi));
 
   Solution C_sln, C_ref_sln;
