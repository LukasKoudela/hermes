--- conflicted
+++ resolved
@@ -36,17 +36,6 @@
 // Boundary markers.
 const int BDY_DIRICHLET = 1;
 
-<<<<<<< HEAD
-scalar essential_bc_values_lset(int essential_marker, double x, double y)
-{
-/*  if ((marker == 1) && (x < 0.5)) return 0.5;
-  if ((marker == 1) && (x > 0.5)) return -0.5;
-  if ((marker == 2) || (marker == 3)) return 0.5 - x;*/
-  return 0.0;
-}
-
-=======
->>>>>>> 411c18cc
 // Weak forms.
 #include "forms.cpp"
 
@@ -172,13 +161,6 @@
   BCTypes bc_types;
   bc_types.add_bc_dirichlet(BDY_DIRICHLET);
 
-<<<<<<< HEAD
-  // Spaces for velocities and pressure.
-  H1Space xvel(&mesh1, &bc_types, (BCValues*) NULL, P_INIT_XVEL);
-  H1Space yvel(&mesh1, &bc_types, (BCValues*) NULL, P_INIT_YVEL);
-  H1Space press(&mesh1, (BCTypes *) NULL, (BCValues*) NULL, P_INIT_PRESS);
-  H1Space lset(&mesh2, &bc_types, essential_bc_values_lset, P_INIT_LSET);
-=======
   // Enter Dirichlet boundary values.
   BCValues bc_values;
   bc_values.add_zero(BDY_DIRICHLET);
@@ -188,7 +170,6 @@
   H1Space yvel(&mesh1, &bc_types, P_INIT_YVEL);
   H1Space press(&mesh1, (BCTypes *) NULL, P_INIT_PRESS);
   H1Space lset(&mesh2, &bc_types, &bc_values, P_INIT_LSET);
->>>>>>> 411c18cc
 
   int ndof_1 = xvel.Space::get_num_dofs();
   int ndof_2 = yvel.Space::get_num_dofs();
