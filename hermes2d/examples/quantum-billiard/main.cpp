--- conflicted
+++ resolved
@@ -61,15 +61,6 @@
   return val;
 }
 
-<<<<<<< HEAD
-// Essential (Dirichlet) boundary condition values.
-scalar essential_bc_values(int ess_bdy_marker, double x, double y)
-{
- return 0;
-}
-
-=======
->>>>>>> 411c18cc
 // Weak forms.
 #include "forms.cpp"
 
@@ -87,11 +78,6 @@
   BCTypes bc_types;
   bc_types.add_bc_dirichlet(Hermes::Tuple<int>(BDY_BOTTOM, BDY_RIGHT, BDY_TOP, BDY_LEFT));
 
-<<<<<<< HEAD
-  // Create an H1 space.
-  H1Space* phi_space = new H1Space(&mesh, &bc_types, essential_bc_values, P_INIT);
-  H1Space* psi_space = new H1Space(&mesh, &bc_types, essential_bc_values, P_INIT);
-=======
   // Enter Dirichlet boundary values.
   BCValues bc_values;
   bc_values.add_zero(Hermes::Tuple<int>(BDY_BOTTOM, BDY_RIGHT, BDY_TOP, BDY_LEFT));
@@ -99,7 +85,6 @@
   // Create an H1 space.
   H1Space* phi_space = new H1Space(&mesh, &bc_types, &bc_values, P_INIT);
   H1Space* psi_space = new H1Space(&mesh, &bc_types, &bc_values, P_INIT);
->>>>>>> 411c18cc
   int ndof = Space::get_num_dofs(Hermes::Tuple<Space *>(phi_space, psi_space));
   info("ndof = %d.", ndof);
 
