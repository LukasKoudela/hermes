#define HERMES_REPORT_WARN
#define HERMES_REPORT_INFO
#define HERMES_REPORT_VERBOSE
#include "config.h"
#include <hermes2d.h>

//  This example solves a linear advection equation using Dicontinuous Galerkin (DG) method.
//	It is intended to show how evalutation of surface matrix forms that take basis functions defined
//	on different elements work.
//  It is the same example as linear-advection-dg, but with automatic adaptivity.
//
//  PDE: \nabla \cdot (\Beta u) = 0, where \Beta = (-x_2, x_1) / |x| represents a circular counterclockwise flow field.
//
//  Domain: Square (0, 1)x(0, 1).
//
//  BC:		Dirichlet,  u = g where \Beta(x) \cdot n(x) < 0, where g = 1 on [0,0.5] x {0}, g = anywhere else.
//				
//  The following parameters can be changed:

using namespace RefinementSelectors;

const int INIT_REF = 2;                         // Number of initial uniform mesh refinements.
const int P_INIT_H = 0, P_INIT_V = 0;           // Initial polynomial degrees of mesh elements in vertical and horizontal
                                                // directions.
const double THRESHOLD = 0.2;                   // This is a quantitative parameter of the adapt(...) function and
                                                // it has different meanings for various adaptive strategies (see below).
const int STRATEGY = 1;                         // Adaptive strategy:
                                                // STRATEGY = 0 ... refine elements until sqrt(THRESHOLD) times total
                                                //   error is processed. If more elements have similar errors, refine
                                                //   all to keep the mesh symmetric.
                                                // STRATEGY = 1 ... refine all elements whose error is larger
                                                //   than THRESHOLD times maximum element error.
                                                // STRATEGY = 2 ... refine all elements whose error is larger
                                                //   than THRESHOLD.
                                                // More adaptive strategies can be created in adapt_ortho_h1.cpp.
const CandList CAND_LIST = H2D_H_ANISO;         // Predefined list of element refinement candidates. Possible values are
                                                // H2D_P_ISO, H2D_P_ANISO, H2D_H_ISO, H2D_H_ANISO, H2D_HP_ISO, H2D_HP_ANISO_H
                                                // H2D_HP_ANISO_P, H2D_HP_ANISO. See User Documentation for details.
const int MESH_REGULARITY = -1;                 // Maximum allowed level of hanging nodes:
                                                // MESH_REGULARITY = -1 ... arbitrary level hangning nodes (default),
                                                // MESH_REGULARITY = 1 ... at most one-level hanging nodes,
                                                // MESH_REGULARITY = 2 ... at most two-level hanging nodes, etc.
                                                // Note that regular meshes are not supported, this is due to
                                                // their notoriously bad performance.
const double ERR_STOP = 3.0;                    // Stopping criterion for adaptivity (rel. error tolerance between the
                                                // fine mesh and coarse mesh solution in percent).
const double CONV_EXP = 1.0;                    // Default value is 1.0. This parameter influences the selection of
                                                // cancidates in hp-adaptivity. See get_optimal_refinement() for details.
                                                // fine mesh and coarse mesh solution in percent).
const int NDOF_STOP = 60000;                    // Adaptivity process stops when the number of degrees of freedom grows
                                                // over this limit. This is to prevent h-adaptivity to go on forever.


MatrixSolverType matrix_solver = SOLVER_UMFPACK;  // Possibilities: SOLVER_AMESOS, SOLVER_MUMPS, 
                                                  // SOLVER_PARDISO, SOLVER_PETSC, SOLVER_UMFPACK.
const char* iterative_method = "bicgstab";        // Name of the iterative method employed by AztecOO (ignored
                                                  // by the other solvers). 
                                                  // Possibilities: gmres, cg, cgs, tfqmr, bicgstab.
const char* preconditioner = "jacobi";            // Name of the preconditioner employed by AztecOO (ignored by
                                                  // the other solvers). 
                                                  // Possibilities: none, jacobi, neumann, least-squares, or a
                                                  // preconditioner from IFPACK (see solver/aztecoo.h).

// Flux definition.

template<typename Real>
inline Real calculate_a_dot_v(Real x, Real y, Real vx, Real vy) 
{
  Real norm = std::max(1e-12, sqrt(sqr(x) + sqr(y)));
  return -y/norm*vx + x/norm*vy;
}

template<>
inline Ord calculate_a_dot_v(Ord x, Ord y, Ord vx, Ord vy) 
{
  return Ord(10);
}

template<typename Real, typename Scalar>
inline Scalar upwind_flux(Real u_cent, Real u_neib, Real a_dot_n)
{
  return a_dot_n * (a_dot_n >= 0 ? u_cent : u_neib); 
}

template<>
inline Ord upwind_flux(Ord u_cent, Ord u_neib, Ord a_dot_n)
{
  return a_dot_n * (u_cent + u_neib); 
}

// Boundary markers.
const int BDY_BOTTOM_LEFT = 1;
const int BDY_REST = 2;

// Function values for Dirichlet boundary conditions.
template<typename Real, typename Scalar>
Scalar g(int ess_bdy_marker, Real x, Real y)
{
  if (ess_bdy_marker == BDY_BOTTOM_LEFT) return 1; else return 0;
}

template<typename Real>
Real F(Real x, Real y)
{
  return 0;
}

// Weak forms.

template<typename Real, typename Scalar>
Scalar bilinear_form(int n, double *wt, Func<Real> *u_ext[], Func<Real> *u, Func<Real> *v, Geom<Real> *e, ExtData<Scalar> *ext)
{
  Scalar result = 0;
  for (int i = 0; i < n; i++)
    result += -wt[i] * u->val[i] * calculate_a_dot_v<Real>(e->x[i], e->y[i], v->dx[i], v->dy[i]);
  return result;
}

template<typename Real, typename Scalar>
Scalar linear_form(int n, double *wt, Func<Real> *u_ext[], Func<Real> *v, Geom<Real> *e, ExtData<Scalar> *ext)
{
  return int_F_v<Real,Scalar>(n, wt, F<Real>, v, e);
}

template<typename Real, typename Scalar>
Scalar bilinear_form_interface(int n, double *wt, Func<Real> *u_ext[], Func<Real> *u, Func<Real> *v, Geom<Real> *e, ExtData<Scalar> *ext)
{
  Scalar result = 0;
  
  for (int i = 0; i < n; i++) {
    Real a_dot_n = calculate_a_dot_v<Real>(e->x[i], e->y[i], e->nx[i], e->ny[i]);
    Real jump_v = v->get_val_central(i) - v->get_val_neighbor(i);
    result += wt[i] * upwind_flux<Real,Scalar>(u->get_val_central(i), u->get_val_neighbor(i), a_dot_n) * jump_v;
  }
  
  return result;
}

template<typename Real, typename Scalar>
Scalar bilinear_form_boundary(int n, double *wt, Func<Real> *u_ext[], Func<Real> *u, Func<Real> *v, Geom<Real> *e, ExtData<Scalar> *ext)
{
  Scalar result = 0;
  
  for (int i = 0; i < n; i++) {
    Real x = e->x[i], y = e->y[i];
    Real a_dot_n = calculate_a_dot_v<Real>(x, y, e->nx[i], e->ny[i]);
    result += wt[i] * upwind_flux<Real,Scalar>(u->val[i], 0, a_dot_n) * v->val[i];
  }
  
  return result;
}

template<typename Real, typename Scalar>
Scalar linear_form_boundary(int n, double *wt, Func<Real> *u_ext[], Func<Real> *v, Geom<Real> *e, ExtData<Scalar> *ext)
{
  Scalar result = 0;
  
  for (int i = 0; i < n; i++) {
    Real x = e->x[i], y = e->y[i];
    Real a_dot_n = calculate_a_dot_v<Real>(x, y, e->nx[i], e->ny[i]);
    result += -wt[i] * upwind_flux<Real,Scalar>(0, g<Real,Scalar>(e->edge_marker, x, y), a_dot_n) * v->val[i];
  }
  
  return result;
}

int main(int argc, char* args[])
{
  // Load the mesh.
  Mesh mesh;
  H2DReader mloader;
  mloader.load("square.mesh", &mesh);

  // Perform initial mesh refinement.
  for (int i=0; i<INIT_REF; i++) mesh.refine_all_elements();

  // Enter boundary markers.
  BCTypes bc_types;
  bc_types.add_bc_neumann(Hermes::Tuple<int>(BDY_BOTTOM_LEFT, BDY_REST));
  
  // Create an L2 space.
<<<<<<< HEAD
  L2Space space(&mesh, &bc_types, NULL, Ord2(P_INIT_H, P_INIT_V));
=======
  L2Space space(&mesh, &bc_types, Ord2(P_INIT_H, P_INIT_V));
>>>>>>> 411c18cc
  
  // Initialize refinement selector.
  L2ProjBasedSelector selector(CAND_LIST, CONV_EXP, H2DRS_DEFAULT_ORDER);
  
  // Disable weighting of refinement candidates.
  selector.set_error_weights(1, 1, 1);

  // DOF and CPU convergence graphs.
  SimpleGraph graph_dof_est, graph_cpu_est;

  // Time measurement.
  TimePeriod cpu_time;
  cpu_time.tick();

  // Display the mesh.
  OrderView oview("Coarse mesh", new WinGeom(0, 0, 440, 350));
  oview.show(&space);
  BaseView bview("Distribution of polynomial orders", new WinGeom(450, 0, 440, 350));
  bview.show(&space);

  Solution sln;
  Solution ref_sln;

  // Initialize the weak formulation.
  WeakForm wf;
  wf.add_matrix_form(callback(bilinear_form));
  wf.add_vector_form(callback(linear_form));
  wf.add_matrix_form_surf(callback(bilinear_form_boundary), H2D_DG_BOUNDARY_EDGE);
  wf.add_vector_form_surf(callback(linear_form_boundary), H2D_DG_BOUNDARY_EDGE);
  wf.add_matrix_form_surf(callback(bilinear_form_interface), H2D_DG_INNER_EDGE);

  ScalarView view1("Solution", new WinGeom(900, 0, 450, 350));
  view1.fix_scale_width(60);

  int as = 1; bool done = false;
  do
  {
    info("---- Adaptivity step %d:", as);

    // Construct globally refined reference mesh
    // and setup reference space.
    Space* ref_space = construct_refined_space(&space);

    info("Solving on reference mesh.");

	  // Initialize the FE problem.
    bool is_linear = true;
    DiscreteProblem* dp = new DiscreteProblem(&wf, ref_space, is_linear);
    
    // Set up the solver, matrix, and rhs according to the solver selection.
    SparseMatrix* matrix = create_matrix(matrix_solver);
    Vector* rhs = create_vector(matrix_solver);
    Solver* solver = create_linear_solver(matrix_solver, matrix, rhs);

    // Initialize the preconditioner in the case of SOLVER_AZTECOO.
    if (matrix_solver == SOLVER_AZTECOO) 
    {
      ((AztecOOSolver*) solver)->set_solver(iterative_method);
      ((AztecOOSolver*) solver)->set_precond(preconditioner);
      // Using default iteration parameters (see solver/aztecoo.h).
    }    

    // Assemble the linear problem.
    info("Assembling (ndof: %d).", Space::get_num_dofs(ref_space));
    dp->assemble(matrix, rhs);

    // Solve the linear system. If successful, obtain the solution.
    info("Solving.");
    if(solver->solve()) Solution::vector_to_solution(solver->get_solution(), ref_space, &ref_sln);
    else error ("Matrix solver failed.\n");
    
    // Project the fine mesh solution onto the coarse mesh.
    info("Projecting reference solution on coarse mesh.");
    OGProjection::project_global(&space, &ref_sln, &sln, matrix_solver);  

    // Time measurement.
    cpu_time.tick();

    // View the coarse mesh solution.
    view1.show(&sln);
    oview.show(&space);
    bview.show(&space);
    // Skip visualization time.
    cpu_time.tick(HERMES_SKIP);

    // Calculate element errors and total error estimate.
    info("Calculating error estimate."); 
    Adapt* adaptivity = new Adapt(&space, HERMES_L2_NORM);
    bool solutions_for_adapt = true;
    double err_est_rel = adaptivity->calc_err_est(&sln, &ref_sln, solutions_for_adapt, 
                         HERMES_TOTAL_ERROR_REL | HERMES_ELEMENT_ERROR_REL) * 100;
 
    // Report results.
    info("ndof_coarse: %d, ndof_fine: %d, err_est_rel: %g%%", 
         Space::get_num_dofs(&space), Space::get_num_dofs(ref_space), err_est_rel);

    // Time measurement.
    cpu_time.tick();

    // Add entry to DOF and CPU convergence graphs.
    graph_dof_est.add_values(Space::get_num_dofs(&space), err_est_rel);
    graph_dof_est.save("conv_dof_est.dat");
    graph_cpu_est.add_values(cpu_time.accumulated(), err_est_rel);
    graph_cpu_est.save("conv_cpu_est.dat");

    // If err_est_rel too large, adapt the mesh.
    if (err_est_rel < ERR_STOP) done = true;
    else 
    {
      info("Adapting the coarse mesh.");
      done = adaptivity->adapt(&selector, THRESHOLD, STRATEGY, MESH_REGULARITY);

      if (Space::get_num_dofs(&space) >= NDOF_STOP) 
      {
        done = true;
        break;
      }
    }

    // Clean up.
    delete solver;
    delete matrix;
    delete rhs;
    delete adaptivity;
    if(done == false)
      delete ref_space->get_mesh();
    delete ref_space;
    delete dp;

    as++;
  }
  while (done == false);

	info("Total running time: %g s", cpu_time.accumulated());
  
  // wait for keyboard or mouse input
  View::wait();
  return 0;
}<|MERGE_RESOLUTION|>--- conflicted
+++ resolved
@@ -179,11 +179,7 @@
   bc_types.add_bc_neumann(Hermes::Tuple<int>(BDY_BOTTOM_LEFT, BDY_REST));
   
   // Create an L2 space.
-<<<<<<< HEAD
-  L2Space space(&mesh, &bc_types, NULL, Ord2(P_INIT_H, P_INIT_V));
-=======
   L2Space space(&mesh, &bc_types, Ord2(P_INIT_H, P_INIT_V));
->>>>>>> 411c18cc
   
   // Initialize refinement selector.
   L2ProjBasedSelector selector(CAND_LIST, CONV_EXP, H2DRS_DEFAULT_ORDER);
