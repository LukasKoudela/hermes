#define HERMES_REPORT_INFO
#define HERMES_REPORT_FILE "application.log"
#include "hermes2d.h"

//  This example solves the compressible Euler equations using a basic
//  piecewise-constant finite volume method.
//
//  Equations: Compressible Euler equations, perfect gas state equation.
//
//  Domain: GAMM channel, see mesh file GAMM-channel.mesh
//
//  BC: Normal velocity component is zero on solid walls.
//      Subsonic state prescribed on inlet and outlet.
//
//  IC: Constant subsonic state identical to inlet. 
//
//  The following parameters can be changed:
 
const int P_INIT = 0;                             // Initial polynomial degree.                      
const int INIT_REF_NUM = 4;                       // Number of initial uniform mesh refinements.                       
double CFL = 0.8;                                 // CFL value.
double TAU = 1E-4;                                // Time step.
MatrixSolverType matrix_solver = SOLVER_UMFPACK;  // Possibilities: SOLVER_UMFPACK, SOLVER_PETSC, SOLVER_MUMPS, 
                                                  // SOLVER_PARDISO, SOLVER_SUPERLU, SOLVER_AMESOS, SOLVER_AZTECOO

// Equation parameters.
double P_EXT = 2.5;         // Exterior pressure (dimensionless).
double RHO_EXT = 1.0;       // Inlet density (dimensionless).   
double V1_EXT = 1.25;       // Inlet x-velocity (dimensionless).
double V2_EXT = 0.0;        // Inlet y-velocity (dimensionless).
double KAPPA = 1.4;         // Kappa.

double t = 0;

// Numerical flux.
// For numerical fluxes, please see hermes2d/src/numerical_flux.h
NumericalFlux num_flux(KAPPA);

// Boundary condition types.
BCType bc_types(int marker)
{
  return BC_NATURAL;
}

// Inlet/outlet boundary conditions.
double bc_density(double y)
{
  return RHO_EXT;
}

// Density * velocity in the x coordinate boundary condition.
double bc_density_vel_x(double y)
{
  return RHO_EXT * V1_EXT;
}

// Density * velocity in the y coordinate boundary condition.
double bc_density_vel_y(double y)
{
  return V2_EXT;
}

// Calculation of the pressure on the boundary.
double bc_pressure(double y)
{
  return P_EXT;
}

// Energy boundary condition.
double bc_energy(double y)
{
  double rho = bc_density(y);
  double rho_v_x = bc_density_vel_x(y);
  double rho_v_y = bc_density_vel_y(y);
  double pressure = bc_pressure(y);
  return pressure/(KAPPA - 1.) + (rho_v_x*rho_v_x+rho_v_y*rho_v_y) / 2*rho;
}

// Calculates energy from other quantities.
// FIXME: this should be in the src/ directory, not here.
double calc_energy(double rho, double rho_v_x, double rho_v_y, double pressure)
{
  return pressure/(num_flux.kappa - 1.) + (rho_v_x*rho_v_x+rho_v_y*rho_v_y) / 2*rho;
}

// Calculates pressure from other quantities.
// FIXME: this should be in the src/ directory, not here.
double calc_pressure(double rho, double rho_v_x, double rho_v_y, double energy)
{
  return (num_flux.kappa - 1.) * (energy - (rho_v_x*rho_v_x + rho_v_y*rho_v_y) / (2*rho));
}

// Calculates speed of sound.
// FIXME: this should be in the src/ directory, not here.
double calc_sound_speed(double rho, double rho_v_x, double rho_v_y, double energy)
{
  return std::sqrt(num_flux.kappa * calc_pressure(rho, rho_v_x, rho_v_y, energy) / rho);
}

// Constant initial state (matching the supersonic inlet state).
double ic_density(double x, double y, scalar& dx, scalar& dy)
{
  return RHO_EXT;
}
double ic_density_vel_x(double x, double y, scalar& dx, scalar& dy)
{
  return RHO_EXT * V1_EXT;
}
double ic_density_vel_y(double x, double y, scalar& dx, scalar& dy)
{
  return RHO_EXT * V2_EXT;
}
double ic_energy(double x, double y, scalar& dx, scalar& dy)
{
  return calc_energy(RHO_EXT, RHO_EXT*V1_EXT, RHO_EXT*V2_EXT, P_EXT);
}

// Weak forms.
#include "forms.cpp"

// Filters.
#include "filters.cpp"

int main(int argc, char* argv[])
{
  // Load the mesh.
  Mesh mesh;
  H2DReader mloader;
  mloader.load("GAMM-channel.mesh", &mesh);

  // Perform initial mesh refinements.
  for (int i = 0; i < INIT_REF_NUM; i++) mesh.refine_all_elements();
  mesh.refine_towards_boundary(1, 1);
  mesh.refine_element(1053);
  mesh.refine_element(1054);
  mesh.refine_element(1087);
  mesh.refine_element(1088);
  mesh.refine_element(1117);
  mesh.refine_element(1118);
  mesh.refine_element(1151);
  mesh.refine_element(1152);

  // Initialize spaces with default shapesets.
  L2Space space_rho(&mesh,P_INIT);
  L2Space space_rho_v_x(&mesh,P_INIT);
  L2Space space_rho_v_y(&mesh,P_INIT);
  L2Space space_e(&mesh,P_INIT);

  // Set boundary condition types.
  space_rho.set_bc_types(bc_types);
  space_rho_v_x.set_bc_types(bc_types);
  space_rho_v_y.set_bc_types(bc_types);
  space_e.set_bc_types(bc_types);

  // Initialize solutions, set initial conditions.
  Solution sln_rho, sln_rho_v_x, sln_rho_v_y, sln_e, prev_rho, prev_rho_v_x, prev_rho_v_y, prev_e;
  sln_rho.set_exact(&mesh, ic_density);
  sln_rho_v_x.set_exact(&mesh, ic_density_vel_x);
  sln_rho_v_y.set_exact(&mesh, ic_density_vel_y);
  sln_e.set_exact(&mesh, ic_energy);
  prev_rho.set_exact(&mesh, ic_density);
  prev_rho_v_x.set_exact(&mesh, ic_density_vel_x);
  prev_rho_v_y.set_exact(&mesh, ic_density_vel_y);
  prev_e.set_exact(&mesh, ic_energy);

  // Initialize weak formulation.
  WeakForm wf(4);

  // Bilinear forms coming from time discretization by explicit Euler's method.
  wf.add_matrix_form(0,0,callback(bilinear_form_0_0_time));
  wf.add_matrix_form(1,1,callback(bilinear_form_1_1_time));
  wf.add_matrix_form(2,2,callback(bilinear_form_2_2_time));
  wf.add_matrix_form(3,3,callback(bilinear_form_3_3_time));

  // Volumetric linear forms.
  // Linear forms coming from the linearization by taking the Eulerian fluxes' Jacobian matrices from the previous time step.
  // First flux.
  wf.add_vector_form(0,callback(linear_form_0_1), HERMES_ANY, Tuple<MeshFunction*>(&prev_rho_v_x));
  wf.add_vector_form(1,callback(linear_form_1_0_first_flux),HERMES_ANY, Tuple<MeshFunction*>(&prev_rho, &prev_rho_v_x, &prev_rho_v_y));
  wf.add_vector_form(1,callback(linear_form_1_1_first_flux),HERMES_ANY, Tuple<MeshFunction*>(&prev_rho, &prev_rho_v_x, &prev_rho_v_y));
  wf.add_vector_form(1,callback(linear_form_1_2_first_flux),HERMES_ANY, Tuple<MeshFunction*>(&prev_rho, &prev_rho_v_x, &prev_rho_v_y));
  wf.add_vector_form(1,callback(linear_form_1_3_first_flux),HERMES_ANY, Tuple<MeshFunction*>(&prev_rho, &prev_rho_v_x, &prev_rho_v_y, &prev_e));
  wf.add_vector_form(2,callback(linear_form_2_0_first_flux),HERMES_ANY, Tuple<MeshFunction*>(&prev_rho, &prev_rho_v_x, &prev_rho_v_y));
  wf.add_vector_form(2,callback(linear_form_2_1_first_flux),HERMES_ANY, Tuple<MeshFunction*>(&prev_rho, &prev_rho_v_x, &prev_rho_v_y));
  wf.add_vector_form(2,callback(linear_form_2_2_first_flux),HERMES_ANY, Tuple<MeshFunction*>(&prev_rho, &prev_rho_v_x, &prev_rho_v_y));
  wf.add_vector_form(2,callback(linear_form_2_3_first_flux),HERMES_ANY, Tuple<MeshFunction*>(&prev_rho, &prev_rho_v_x, &prev_rho_v_y, &prev_e));
  wf.add_vector_form(3,callback(linear_form_3_0_first_flux),HERMES_ANY, Tuple<MeshFunction*>(&prev_rho, &prev_rho_v_x, &prev_rho_v_y, &prev_e));
  wf.add_vector_form(3,callback(linear_form_3_1_first_flux),HERMES_ANY, Tuple<MeshFunction*>(&prev_rho, &prev_rho_v_x, &prev_rho_v_y, &prev_e));
  wf.add_vector_form(3,callback(linear_form_3_2_first_flux),HERMES_ANY, Tuple<MeshFunction*>(&prev_rho, &prev_rho_v_x, &prev_rho_v_y, &prev_e));
  wf.add_vector_form(3,callback(linear_form_3_3_first_flux),HERMES_ANY, Tuple<MeshFunction*>(&prev_rho, &prev_rho_v_x, &prev_rho_v_y, &prev_e));
  // Second flux.
  
  wf.add_vector_form(0,callback(linear_form_0_2),HERMES_ANY, Tuple<MeshFunction*>(&prev_rho_v_y));
  wf.add_vector_form(1,callback(linear_form_1_0_second_flux),HERMES_ANY, Tuple<MeshFunction*>(&prev_rho, &prev_rho_v_x, &prev_rho_v_y));
  wf.add_vector_form(1,callback(linear_form_1_1_second_flux),HERMES_ANY, Tuple<MeshFunction*>(&prev_rho, &prev_rho_v_x, &prev_rho_v_y));
  wf.add_vector_form(1,callback(linear_form_1_2_second_flux),HERMES_ANY, Tuple<MeshFunction*>(&prev_rho, &prev_rho_v_x, &prev_rho_v_y));
  wf.add_vector_form(1,callback(linear_form_1_3_second_flux),HERMES_ANY, Tuple<MeshFunction*>(&prev_rho, &prev_rho_v_x, &prev_rho_v_y, &prev_e));
  wf.add_vector_form(2,callback(linear_form_2_0_second_flux),HERMES_ANY, Tuple<MeshFunction*>(&prev_rho, &prev_rho_v_x, &prev_rho_v_y));
  wf.add_vector_form(2,callback(linear_form_2_1_second_flux),HERMES_ANY, Tuple<MeshFunction*>(&prev_rho, &prev_rho_v_x, &prev_rho_v_y));
  wf.add_vector_form(2,callback(linear_form_2_2_second_flux),HERMES_ANY, Tuple<MeshFunction*>(&prev_rho, &prev_rho_v_x, &prev_rho_v_y));
  wf.add_vector_form(2,callback(linear_form_2_3_second_flux),HERMES_ANY, Tuple<MeshFunction*>(&prev_rho, &prev_rho_v_x, &prev_rho_v_y, &prev_e));
  wf.add_vector_form(3,callback(linear_form_3_0_second_flux),HERMES_ANY, Tuple<MeshFunction*>(&prev_rho, &prev_rho_v_x, &prev_rho_v_y, &prev_e));
  wf.add_vector_form(3,callback(linear_form_3_1_second_flux),HERMES_ANY, Tuple<MeshFunction*>(&prev_rho, &prev_rho_v_x, &prev_rho_v_y, &prev_e));
  wf.add_vector_form(3,callback(linear_form_3_2_second_flux),HERMES_ANY, Tuple<MeshFunction*>(&prev_rho, &prev_rho_v_x, &prev_rho_v_y, &prev_e));
  wf.add_vector_form(3,callback(linear_form_3_3_second_flux),HERMES_ANY, Tuple<MeshFunction*>(&prev_rho, &prev_rho_v_x, &prev_rho_v_y, &prev_e));
  
  // Volumetric linear forms coming from the time discretization.
  wf.add_vector_form(0,linear_form, linear_form_order, HERMES_ANY, &prev_rho);
  wf.add_vector_form(1,linear_form, linear_form_order, HERMES_ANY, &prev_rho_v_x);
  wf.add_vector_form(2,linear_form, linear_form_order, HERMES_ANY, &prev_rho_v_y);
  wf.add_vector_form(3,linear_form, linear_form_order, HERMES_ANY, &prev_e);

  // Surface linear forms - inner edges coming from the DG formulation.
  wf.add_vector_form_surf(0,linear_form_interface_0, linear_form_order, H2D_DG_INNER_EDGE, Tuple<MeshFunction*>(&prev_rho, &prev_rho_v_x, &prev_rho_v_y, &prev_e));
  wf.add_vector_form_surf(1,linear_form_interface_1, linear_form_order, H2D_DG_INNER_EDGE, Tuple<MeshFunction*>(&prev_rho, &prev_rho_v_x, &prev_rho_v_y, &prev_e));
  wf.add_vector_form_surf(2,linear_form_interface_2, linear_form_order, H2D_DG_INNER_EDGE, Tuple<MeshFunction*>(&prev_rho, &prev_rho_v_x, &prev_rho_v_y, &prev_e));
  wf.add_vector_form_surf(3,linear_form_interface_3, linear_form_order, H2D_DG_INNER_EDGE, Tuple<MeshFunction*>(&prev_rho, &prev_rho_v_x, &prev_rho_v_y, &prev_e));

  // Surface linear forms - inlet / outlet edges.
  wf.add_vector_form_surf(0,bdy_flux_inlet_outlet_comp_0, linear_form_order, 2, Tuple<MeshFunction*>(&prev_rho, &prev_rho_v_x, &prev_rho_v_y, &prev_e));
  wf.add_vector_form_surf(1,bdy_flux_inlet_outlet_comp_1, linear_form_order, 2, Tuple<MeshFunction*>(&prev_rho, &prev_rho_v_x, &prev_rho_v_y, &prev_e));
  wf.add_vector_form_surf(2,bdy_flux_inlet_outlet_comp_2, linear_form_order, 2, Tuple<MeshFunction*>(&prev_rho, &prev_rho_v_x, &prev_rho_v_y, &prev_e));
  wf.add_vector_form_surf(3,bdy_flux_inlet_outlet_comp_3, linear_form_order, 2, Tuple<MeshFunction*>(&prev_rho, &prev_rho_v_x, &prev_rho_v_y, &prev_e));

  // Surface linear forms - Solid wall edges.
  wf.add_vector_form_surf(0,bdy_flux_solid_wall_comp_0, linear_form_order, 1, Tuple<MeshFunction*>(&prev_rho, &prev_rho_v_x, &prev_rho_v_y, &prev_e));
  wf.add_vector_form_surf(1,bdy_flux_solid_wall_comp_1, linear_form_order, 1, Tuple<MeshFunction*>(&prev_rho, &prev_rho_v_x, &prev_rho_v_y, &prev_e));
  wf.add_vector_form_surf(2,bdy_flux_solid_wall_comp_2, linear_form_order, 1, Tuple<MeshFunction*>(&prev_rho, &prev_rho_v_x, &prev_rho_v_y, &prev_e));
  wf.add_vector_form_surf(3,bdy_flux_solid_wall_comp_3, linear_form_order, 1, Tuple<MeshFunction*>(&prev_rho, &prev_rho_v_x, &prev_rho_v_y, &prev_e));

  // Initialize the FE problem.
  bool is_linear = true;
  DiscreteProblem dp(&wf, Tuple<Space*>(&space_rho, &space_rho_v_x, &space_rho_v_y, &space_e), is_linear);

  // Filters for visualization of pressure and the two components of velocity.
  SimpleFilter pressure(calc_pressure_func, Tuple<MeshFunction*>(&sln_rho, &sln_rho_v_x, &sln_rho_v_y, &sln_e));
  SimpleFilter u(calc_u_func, Tuple<MeshFunction*>(&sln_rho, &sln_rho_v_x, &sln_rho_v_y, &sln_e));
  SimpleFilter w(calc_w_func, Tuple<MeshFunction*>(&sln_rho, &sln_rho_v_x, &sln_rho_v_y, &sln_e));

  //VectorView vview("Velocity", new WinGeom(0, 0, 600, 300));
  //ScalarView sview("Pressure", new WinGeom(700, 0, 600, 300));

  ScalarView s1("w1", new WinGeom(0, 0, 600, 300));
<<<<<<< HEAD
  ScalarView s2("w2", new WinGeom(605, 0, 600, 300));
  ScalarView s3("w3", new WinGeom(0, 350, 600, 300));
  ScalarView s4("w4", new WinGeom(605, 350, 600, 300));
=======
  ScalarView s2("w2", new WinGeom(650, 0, 600, 300));
  ScalarView s3("w3", new WinGeom(0, 350, 600, 300));
  ScalarView s4("w4", new WinGeom(650, 350, 600, 300));
>>>>>>> fb6b83dc

  // Iteration number.
  int iteration = 0;
  
  // Set up the solver, matrix, and rhs according to the solver selection.
  SparseMatrix* matrix = create_matrix(matrix_solver);
  Vector* rhs = create_vector(matrix_solver);
  Solver* solver = create_linear_solver(matrix_solver, matrix, rhs);

  // For calculation of the time derivative of the norm of the solution approximation.
  double difference;
  double *difference_values = new double[Space::get_num_dofs(Tuple<Space *>(&space_rho, &space_rho_v_x, 
      &space_rho_v_y, &space_e))];
  double *last_values = new double[Space::get_num_dofs(Tuple<Space *>(&space_rho, &space_rho_v_x, 
      &space_rho_v_y, &space_e))];
  for(int i = 0; i < Space::get_num_dofs(Tuple<Space *>(&space_rho, &space_rho_v_x, 
      &space_rho_v_y, &space_e)); i++)
      last_values[i] = 0.;
  
  // Output of the approximate time derivative.
  std::ofstream time_der_out("time_der");

  // At the beginning it is necessary to assemble the matrix,
  // therefore this flag is set to do so.
  bool rhs_only = false;
  for(t = 0.0; t < 10; t += TAU)
  {
    info("---- Time step %d, time %3.5f.", iteration, t);

    iteration++;

    // Assemble stiffness matrix and rhs or just rhs.
    if (rhs_only == false) info("Assembling the stiffness matrix and right-hand side vector.");
    else info("Assembling the right-hand side vector (only).");
    dp.assemble(matrix, rhs, rhs_only);

        
    // Solve the matrix problem.
    info("Solving the matrix problem.");
    if(solver->solve())
      Solution::vector_to_solutions(solver->get_solution(), Tuple<Space *>(&space_rho, &space_rho_v_x, 
      &space_rho_v_y, &space_e), Tuple<Solution *>(&sln_rho, &sln_rho_v_x, &sln_rho_v_y, &sln_e));
    else
    error ("Matrix solver failed.\n");

    // Debugging.
    /*    
    std::ofstream out("matrix");
    for(int i = 0; i < matrix->get_size(); i++)
      for(int j = 0; j < matrix->get_size(); j++)
        if(std::abs(matrix->get(i,j)) != 0)
          out << '(' << i << ',' << j << ')' << ':' << matrix->get(i,j) << std::endl;
    out.close();

    out.open("rhs");
      for(int j = 0; j < matrix->get_size(); j++)
        if(std::abs(rhs->get(j)) != 0)
          out << '(' << j << ')' << ':' << rhs->get(j) << std::endl;
    out.close();
     
    out.open("sol");
      for(int j = 0; j < matrix->get_size(); j++)
        out << '(' << j << ')' << ':' << solver->get_solution()[j] << std::endl;
    out.close();
    */

    // Approximate the time derivative of the solution.
    difference = 0;
    for(int i = 0; i < Space::get_num_dofs(Tuple<Space *>(&space_rho, &space_rho_v_x, 
      &space_rho_v_y, &space_e)); i++)
    {
      difference_values[i] = last_values[i] - solver->get_solution()[i];
      difference += difference_values[i] * difference_values[i];
      last_values[i] = solver->get_solution()[i];
    }
    difference = std::sqrt(difference) / TAU;
    // Info about the approximate time derivative.
    if(iteration > 1)
    {
      info("Approximate the norm time derivative : %g.", difference);
      time_der_out << iteration << '\t' << difference << std::endl;
    }

    // Determine the time step & if it changes, set the flag to re-assemble the matrix.
    rhs_only = true;
    double *solution_vector = solver->get_solution();
    Element *e;
    for (int _id = 0, _max = mesh.get_max_element_id(); _id < _max; _id++) \
          if (((e) = mesh.get_element_fast(_id))->used) \
            if ((e)->active)
    {
      AsmList al;
      space_rho.get_element_assembly_list(e, &al);
      double rho = solution_vector[al.dof[0]];
      space_rho_v_x.get_element_assembly_list(e, &al);
      double v1 = solution_vector[al.dof[0]] / rho;
      space_rho_v_y.get_element_assembly_list(e, &al);
      double v2 = solution_vector[al.dof[0]] / rho;
      space_e.get_element_assembly_list(e, &al);
      double energy = solution_vector[al.dof[0]];
      
      double condition = e->get_area() / (std::sqrt(v1*v1 + v2*v2) + calc_sound_speed(rho, rho*v1, rho*v2, energy));
      
      if(TAU > condition)
      {
        TAU = condition;
        rhs_only = false;
      }
    }

    // Copy the solutions into the previous time level ones.
    prev_rho.copy(&sln_rho);
    prev_rho_v_x.copy(&sln_rho_v_x);
    prev_rho_v_y.copy(&sln_rho_v_y);
    prev_e.copy(&sln_e);

    // Visualization.
    /*
    pressure.reinit();
    u.reinit();
    w.reinit();
    sview.show(&pressure);
    vview.show(&u,&w);
    */

    s1.show(&sln_rho);
    s2.show(&sln_rho_v_x);
    s3.show(&sln_rho_v_y);
    s4.show(&sln_e);
  }
  
  time_der_out.close();
  return 0;
}<|MERGE_RESOLUTION|>--- conflicted
+++ resolved
@@ -241,15 +241,9 @@
   //ScalarView sview("Pressure", new WinGeom(700, 0, 600, 300));
 
   ScalarView s1("w1", new WinGeom(0, 0, 600, 300));
-<<<<<<< HEAD
   ScalarView s2("w2", new WinGeom(605, 0, 600, 300));
   ScalarView s3("w3", new WinGeom(0, 350, 600, 300));
   ScalarView s4("w4", new WinGeom(605, 350, 600, 300));
-=======
-  ScalarView s2("w2", new WinGeom(650, 0, 600, 300));
-  ScalarView s3("w3", new WinGeom(0, 350, 600, 300));
-  ScalarView s4("w4", new WinGeom(650, 350, 600, 300));
->>>>>>> fb6b83dc
 
   // Iteration number.
   int iteration = 0;
