#define H2D_REPORT_WARN
#define H2D_REPORT_INFO
#define H2D_REPORT_VERBOSE
#define H2D_REPORT_FILE "application.log"
#include "hermes2d.h"

using namespace RefinementSelectors;

//  This example uses adaptivity with dynamical meshes to solve
//  the time-dependent Richard's equation. The time discretization 
//  is backward Euler or Crank-Nicolson, and the Newton's method 
//  is applied to solve the nonlinear problem in each time step. 
//
//  PDE: C(h)dh/dt - div(K(h)grad(h)) - (dK/dh)*(dh/dy) = 0
//  where K(h) = K_S*exp(alpha*h)                          for h < 0,
//        K(h) = K_S                                       for h >= 0,
//        C(h) = alpha*(theta_s - theta_r)*exp(alpha*h)    for h < 0,
//        C(h) = alpha*(theta_s - theta_r)                 for h >= 0.
//
//  Domain: rectangle (0, 8) x (0, 6.5).
//
//  BC: Dirichlet, given by the initial condition.
//  IC: See the function init_cond().
//
//  The following parameters can be changed:

// If this is defined, use van Genuchten's constitutive relations, otherwise use Gardner's.
// #define CONSTITUTIVE_GENUCHTEN

const int P_INIT = 1;                      // Initial polynomial degree of all mesh elements.
const int INIT_REF_NUM = 0;                // Number of initial uniform mesh refinements.
const int INIT_REF_NUM_BDY = 0;            // Number of initial mesh refinements towards the top edge.
const int TIME_INTEGRATION = 2;            // 1... implicit Euler, 2... Crank-Nicolson.

// Adaptivity
const int UNREF_FREQ = 1;                  // Every UNREF_FREQth time step the mesh is unrefined.
const double THRESHOLD = 0.3;              // This is a quantitative parameter of the adapt(...) function and
                                           // it has different meanings for various adaptive strategies (see below).
const int STRATEGY = 1;                    // Adaptive strategy:
                                           // STRATEGY = 0 ... refine elements until sqrt(THRESHOLD) times total
                                           //   error is processed. If more elements have similar errors, refine
                                           //   all to keep the mesh symmetric.
                                           // STRATEGY = 1 ... refine all elements whose error is larger
                                           //   than THRESHOLD times maximum element error.
                                           // STRATEGY = 2 ... refine all elements whose error is larger
                                           //   than THRESHOLD.
                                           // More adaptive strategies can be created in adapt_ortho_h1.cpp.
const CandList CAND_LIST = H2D_HP_ANISO;   // Predefined list of element refinement candidates. Possible values are
                                           // H2D_P_ISO, H2D_P_ANISO, H2D_H_ISO, H2D_H_ANISO, H2D_HP_ISO,
                                           // H2D_HP_ANISO_H, H2D_HP_ANISO_P, H2D_HP_ANISO.
                                           // See the User Documentation for details.
const int MESH_REGULARITY = -1;            // Maximum allowed level of hanging nodes:
                                           // MESH_REGULARITY = -1 ... arbitrary level hangning nodes (default),
                                           // MESH_REGULARITY = 1 ... at most one-level hanging nodes,
                                           // MESH_REGULARITY = 2 ... at most two-level hanging nodes, etc.
                                           // Note that regular meshes are not supported, this is due to
                                           // their notoriously bad performance.
const double CONV_EXP = 1.0;               // Default value is 1.0. This parameter influences the selection of
                                           // cancidates in hp-adaptivity. See get_optimal_refinement() for details.
const double ERR_STOP = 0.5;               // Stopping criterion for adaptivity (rel. error tolerance between the
                                           // fine mesh and coarse mesh solution in percent).
const int NDOF_STOP = 60000;               // Adaptivity process stops when the number of degrees of freedom grows
                                           // over this limit. This is to prevent h-adaptivity to go on forever.
MatrixSolverType matrix_solver = SOLVER_UMFPACK;  // Possibilities: SOLVER_UMFPACK, SOLVER_PETSC,
                                                  // SOLVER_MUMPS, and more are coming.

// Newton's method
const double NEWTON_TOL_COARSE = 0.0001;   // Stopping criterion for Newton on coarse mesh.
const double NEWTON_TOL_FINE = 0.0005;     // Stopping criterion for Newton on fine mesh.
const int NEWTON_MAX_ITER = 50;            // Maximum allowed number of Newton iterations.
const double NEWTON_TOL = 1e-6;            // Stopping criterion for the Newton's method.

// Problem parameters.
const double TAU = 5e-3;                   // Time step.
const double STARTUP_TIME = 1.1e-2;        // Start-up time for time-dependent Dirichlet boundary condition.
const double T_FINAL = 5.0;                // Time interval length.
double TIME = 0;                           // Global time variable initialized with first time step.
double H_INIT = -9.5;                      // Initial pressure head.
double H_ELEVATION = 5.2;

double K_S_1 = 0.108;
double K_S_3 = 0.0048;
double K_S_2 = 0.0168;
double K_S_4 = 1.061;

double ALPHA_1 = 0.01;
double ALPHA_3 = 0.005;
double ALPHA_2 = 0.01;
double ALPHA_4 = 0.05;

double THETA_R_1 = 0.1020;
double THETA_R_2 = 0.09849;
double THETA_R_3 = 0.08590;
double THETA_R_4 = 0.08590;

double THETA_S_1 = 0.4570;
double THETA_S_2 = 0.4510;
double THETA_S_3 = 0.4650;
double THETA_S_4 = 0.5650;

double N_1 = 1.982;
double N_2 = 1.632; 
double N_3 = 5.0;
double N_4 = 5.0;

double M_1 = 0.49546;
double M_2 = 0.38726;
double M_3 = 0.8;
double M_4 = 0.8;

double Q_MAX_VALUE = 0.07;         // Maximum value, used in function q_function(); 
double q_function() {
  if (STARTUP_TIME > TIME) return Q_MAX_VALUE * TIME / STARTUP_TIME;
  else return Q_MAX_VALUE;
}

double STORATIVITY = 0.05;

// Global variables for forms.
double K_S, ALPHA, THETA_R, THETA_S, N, M;

// Material properties.
bool is_in_mat_1(double x, double y) {
  if (y >= -0.5) return true;
  else return false; 
}

bool is_in_mat_2(double x, double y) {
  if (y >= -1.0 && y < -0.5) return true;
  else return false; 
}

bool is_in_mat_4(double x, double y) {
  if (x >= 1.0 && x <= 3.0 && y >= -2.5 && y < -1.5) return true;
  else return false; 
}

bool is_in_mat_3(double x, double y) {
  if (!is_in_mat_1(x, y) && !is_in_mat_2(x, y) && !is_in_mat_4(x, y)) return true;
  else return false; 
}

#ifdef CONSTITUTIVE_GENUCHTEN
#include "constitutive_genuchten.cpp"
#else
#include "constitutive_gardner.cpp"
#endif

// Boundary markers.
int BDY_1 = 1;
int BDY_3 = 3;
int BDY_4 = 4;
int BDY_6 = 6;

// Boundary condition types.
BCType bc_types(int marker)
{
  if (marker == BDY_3) return BC_ESSENTIAL;
  else return BC_NATURAL;
}

// Initial condition.
double init_cond(double x, double y, double& dx, double& dy) {
  dx = 0;
  dy = -1;
  return -y + H_INIT;
}

// Essential (Dirichlet) boundary condition values.
scalar essential_bc_values(int ess_bdy_marker, double x, double y)
{
  if (STARTUP_TIME > TIME) return -y + H_INIT + TIME/STARTUP_TIME*H_ELEVATION;
  else return -y + H_INIT + H_ELEVATION;
}

// Weak forms.
#include "forms.cpp"

int main(int argc, char* argv[])
{
  // Load the mesh.
  Mesh mesh, basemesh;
  H2DReader mloader;
  mloader.load("domain.mesh", &basemesh);

  // Perform initial mesh refinements.
  mesh.copy(&basemesh);
  for(int i = 0; i < INIT_REF_NUM; i++) mesh.refine_all_elements();
  mesh.refine_towards_boundary(3, INIT_REF_NUM_BDY);

  // Create an H1 space with default shapeset.
  H1Space space(&mesh, bc_types, essential_bc_values, P_INIT);
  int ndof = get_num_dofs(&space);
  info("ndof = %d.", ndof);

  // Create a selector which will select optimal candidate.
  H1ProjBasedSelector selector(CAND_LIST, CONV_EXP, H2DRS_DEFAULT_ORDER);

  // Solutions for the time stepping and the Newton's method.
  Solution sln, ref_sln, sln_prev_time;

  // Adapt mesh to represent initial condition with given accuracy.
  int proj_norm = 1;  // H1 norm.
  bool verbose = true; 
  double err_stop_init_cond = 0.1 * ERR_STOP; 
  adapt_to_exact_function(&space, proj_norm, init_cond, &selector, THRESHOLD, STRATEGY, 
                          MESH_REGULARITY, ERR_STOP, NDOF_STOP, 
                          verbose, &sln_prev_time);

  // Assign initial condition to mesh.
  ndof = get_num_dofs(&space);
  Vector *coeff_vec = new AVector(ndof);

  // Calculating initial vector for Newton.
  info("Projecting initial condition to obtain coefficient vector for Newton on coarse mesh.");
  project_global(&space, H2D_H1_NORM, &sln_prev_time, Tuple<Solution*>(), coeff_vec);

  // Initialize the weak formulation.
  WeakForm wf;
  if (TIME_INTEGRATION == 1) {
    wf.add_matrix_form(jac_form_vol_euler, jac_form_vol_ord, H2D_UNSYM, H2D_ANY, 
                       &sln_prev_time);
    wf.add_matrix_form_surf(jac_form_surf_1_euler, jac_form_surf_1_ord, BDY_1);
    wf.add_matrix_form_surf(jac_form_surf_4_euler, jac_form_surf_4_ord, BDY_4);
    wf.add_matrix_form_surf(jac_form_surf_6_euler, jac_form_surf_6_ord, BDY_6);
    wf.add_vector_form(res_form_vol_euler, res_form_vol_ord, H2D_ANY, 
                       &sln_prev_time);
    wf.add_vector_form_surf(res_form_surf_1_euler, res_form_surf_1_ord, BDY_1); 
    wf.add_vector_form_surf(res_form_surf_4_euler, res_form_surf_4_ord, BDY_4);
    wf.add_vector_form_surf(res_form_surf_6_euler, res_form_surf_6_ord, BDY_6);
  }
  else {
    wf.add_matrix_form(jac_form_vol_cranic, jac_form_vol_ord, H2D_UNSYM, H2D_ANY, 
                       &sln_prev_time);
    wf.add_matrix_form_surf(jac_form_surf_1_cranic, jac_form_surf_1_ord, BDY_1);
    wf.add_matrix_form_surf(jac_form_surf_4_cranic, jac_form_surf_4_ord, BDY_4);
    wf.add_matrix_form_surf(jac_form_surf_6_cranic, jac_form_surf_6_ord, BDY_6); 
    wf.add_vector_form(res_form_vol_cranic, res_form_vol_ord, H2D_ANY, 
                       &sln_prev_time);
    wf.add_vector_form_surf(res_form_surf_1_cranic, res_form_surf_1_ord, BDY_1, 
			    &sln_prev_time);
    wf.add_vector_form_surf(res_form_surf_4_cranic, res_form_surf_4_ord, BDY_4, 
			    &sln_prev_time);
    wf.add_vector_form_surf(res_form_surf_6_cranic, res_form_surf_6_ord, BDY_6, 
			    &sln_prev_time);
  }
 
  // Initialize adaptivity parameters.
  AdaptivityParamType apt(ERR_STOP, NDOF_STOP, THRESHOLD, STRATEGY, MESH_REGULARITY);

  // Visualize the projection and mesh.
  ScalarView view("Initial condition", new WinGeom(0, 0, 440, 350));
  OrderView ordview("Initial mesh", new WinGeom(450, 0, 400, 350));
  view.show(&sln_prev_time);
  ordview.show(&space);

  // Time stepping loop.
  int num_time_steps = (int)(T_FINAL/TAU + 0.5);
  for(int ts = 1; ts <= num_time_steps; ts++)
  {
    info("---- Time step %d:", ts);

    // Periodic global derefinements.
    if (ts > 1 && ts % UNREF_FREQ == 0) {
      info("Global mesh derefinement.");
      mesh.copy(&basemesh);
      space.set_uniform_order(P_INIT);
    }

    // Update the coefficient vector and sln_prev_time.
    info("Projecting to obtain coefficient vector on coarse mesh.");
    project_global(&space, H2D_H1_NORM, &sln_prev_time, Tuple<Solution*>(), coeff_vec);

    bool verbose = true;     // Print info during adaptivity.
    info("Projecting coarse mesh solution to obtain initial vector on new fine mesh.");
    // The NULL pointers mean that we are not interested in visualization during the Newton's loop.
    solve_newton_adapt(&space, &wf, coeff_vec, matrix_solver, H2D_H1_NORM, &sln, &ref_sln,
                       NULL, NULL, &selector, &apt,
                       NEWTON_TOL_COARSE, NEWTON_TOL_FINE, NEWTON_MAX_ITER, verbose);

    // Visualize the solution and mesh.
    char title[100];
    sprintf(title, "Solution, time level %d", ts);
    view.set_title(title);
    view.show(&sln);
    sprintf(title, "Mesh, time level %d", ts);
    ordview.set_title(title);
    ordview.show(&space);

<<<<<<< HEAD
    // Copy new time level reference solution into u_prev_time.
    u_prev_time.set_coeff_vector(&space, coeff_vec);
=======
    // Copy new time level reference solution into sln_prev_time.
    sln_prev_time.set_fe_solution(&space, coeff_vec);
>>>>>>> 16932d64
  }

  // Wait for all views to be closed.
  View::wait();
  return 0;
}<|MERGE_RESOLUTION|>--- conflicted
+++ resolved
@@ -287,13 +287,8 @@
     ordview.set_title(title);
     ordview.show(&space);
 
-<<<<<<< HEAD
-    // Copy new time level reference solution into u_prev_time.
-    u_prev_time.set_coeff_vector(&space, coeff_vec);
-=======
     // Copy new time level reference solution into sln_prev_time.
-    sln_prev_time.set_fe_solution(&space, coeff_vec);
->>>>>>> 16932d64
+    sln_prev_time.set_coeff_vector(&space, coeff_vec);
   }
 
   // Wait for all views to be closed.
