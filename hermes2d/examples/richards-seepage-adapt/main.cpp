#define HERMES_REPORT_WARN
#define HERMES_REPORT_INFO
#define HERMES_REPORT_VERBOSE
#define HERMES_REPORT_FILE "application.log"
#include "hermes2d.h"

using namespace RefinementSelectors;

//  This example uses adaptivity with dynamical meshes to solve
//  the time-dependent Richard's equation. The time discretization 
//  is backward Euler or Crank-Nicolson, and the Newton's method 
//  is applied to solve the nonlinear problem in each time step. 
//
//  PDE: C(h)dh/dt - div(K(h)grad(h)) - (dK/dh)*(dh/dy) = 0
//  where K(h) = K_S*exp(alpha*h)                          for h < 0,
//        K(h) = K_S                                       for h >= 0,
//        C(h) = alpha*(theta_s - theta_r)*exp(alpha*h)    for h < 0,
//        C(h) = alpha*(theta_s - theta_r)                 for h >= 0.
//
//  Domain: rectangle (0, 8) x (0, 6.5).
//
//  BC: Dirichlet, given by the initial condition.
//  IC: See the function init_cond().
//
//  The following parameters can be changed:

// If this is defined, use van Genuchten's constitutive relations, otherwise use Gardner's.
// #define CONSTITUTIVE_GENUCHTEN

const int P_INIT = 1;                      // Initial polynomial degree of all mesh elements.
const int INIT_REF_NUM = 0;                // Number of initial uniform mesh refinements.
const int INIT_REF_NUM_BDY = 0;            // Number of initial mesh refinements towards the top edge.
const int TIME_INTEGRATION = 2;            // 1... implicit Euler, 2... Crank-Nicolson.

// Adaptivity
const int UNREF_FREQ = 1;                  // Every UNREF_FREQth time step the mesh is unrefined.
const double THRESHOLD = 0.3;              // This is a quantitative parameter of the adapt(...) function and
                                           // it has different meanings for various adaptive strategies (see below).
const int STRATEGY = 1;                    // Adaptive strategy:
                                           // STRATEGY = 0 ... refine elements until sqrt(THRESHOLD) times total
                                           //   error is processed. If more elements have similar errors, refine
                                           //   all to keep the mesh symmetric.
                                           // STRATEGY = 1 ... refine all elements whose error is larger
                                           //   than THRESHOLD times maximum element error.
                                           // STRATEGY = 2 ... refine all elements whose error is larger
                                           //   than THRESHOLD.
                                           // More adaptive strategies can be created in adapt_ortho_h1.cpp.
const CandList CAND_LIST = H2D_HP_ANISO;   // Predefined list of element refinement candidates. Possible values are
                                           // H2D_P_ISO, H2D_P_ANISO, H2D_H_ISO, H2D_H_ANISO, H2D_HP_ISO,
                                           // H2D_HP_ANISO_H, H2D_HP_ANISO_P, H2D_HP_ANISO.
                                           // See the User Documentation for details.
const int MESH_REGULARITY = -1;            // Maximum allowed level of hanging nodes:
                                           // MESH_REGULARITY = -1 ... arbitrary level hangning nodes (default),
                                           // MESH_REGULARITY = 1 ... at most one-level hanging nodes,
                                           // MESH_REGULARITY = 2 ... at most two-level hanging nodes, etc.
                                           // Note that regular meshes are not supported, this is due to
                                           // their notoriously bad performance.
const double CONV_EXP = 1.0;               // Default value is 1.0. This parameter influences the selection of
                                           // cancidates in hp-adaptivity. See get_optimal_refinement() for details.
const double ERR_STOP = 0.5;               // Stopping criterion for adaptivity (rel. error tolerance between the
                                           // fine mesh and coarse mesh solution in percent).
const int NDOF_STOP = 60000;               // Adaptivity process stops when the number of degrees of freedom grows
                                           // over this limit. This is to prevent h-adaptivity to go on forever.
MatrixSolverType matrix_solver = SOLVER_UMFPACK;  // Possibilities: SOLVER_UMFPACK, SOLVER_PETSC,
                                                  // SOLVER_MUMPS, and more are coming.

// Newton's method
const double NEWTON_TOL = 0.0005;          // Stopping criterion for Newton on fine mesh.
const int NEWTON_MAX_ITER = 50;            // Maximum allowed number of Newton iterations.

// Problem parameters.
const double TAU = 5e-3;                   // Time step.
const double STARTUP_TIME = 1.1e-2;        // Start-up time for time-dependent Dirichlet boundary condition.
const double T_FINAL = 5.0;                // Time interval length.
double TIME = 0;                           // Global time variable initialized with first time step.
double H_INIT = -9.5;                      // Initial pressure head.
double H_ELEVATION = 5.2;

double K_S_1 = 0.108;
double K_S_3 = 0.0048;
double K_S_2 = 0.0168;
double K_S_4 = 1.061;

double ALPHA_1 = 0.01;
double ALPHA_3 = 0.005;
double ALPHA_2 = 0.01;
double ALPHA_4 = 0.05;

double THETA_R_1 = 0.1020;
double THETA_R_2 = 0.09849;
double THETA_R_3 = 0.08590;
double THETA_R_4 = 0.08590;

double THETA_S_1 = 0.4570;
double THETA_S_2 = 0.4510;
double THETA_S_3 = 0.4650;
double THETA_S_4 = 0.5650;

double N_1 = 1.982;
double N_2 = 1.632; 
double N_3 = 5.0;
double N_4 = 5.0;

double M_1 = 0.49546;
double M_2 = 0.38726;
double M_3 = 0.8;
double M_4 = 0.8;

double Q_MAX_VALUE = 0.07;         // Maximum value, used in function q_function(); 
double q_function() {
  if (STARTUP_TIME > TIME) return Q_MAX_VALUE * TIME / STARTUP_TIME;
  else return Q_MAX_VALUE;
}

double STORATIVITY = 0.05;

// Global variables for forms.
double K_S, ALPHA, THETA_R, THETA_S, N, M;

// Material properties.
bool is_in_mat_1(double x, double y) {
  if (y >= -0.5) return true;
  else return false; 
}

bool is_in_mat_2(double x, double y) {
  if (y >= -1.0 && y < -0.5) return true;
  else return false; 
}

bool is_in_mat_4(double x, double y) {
  if (x >= 1.0 && x <= 3.0 && y >= -2.5 && y < -1.5) return true;
  else return false; 
}

bool is_in_mat_3(double x, double y) {
  if (!is_in_mat_1(x, y) && !is_in_mat_2(x, y) && !is_in_mat_4(x, y)) return true;
  else return false; 
}

#ifdef CONSTITUTIVE_GENUCHTEN
#include "constitutive_genuchten.cpp"
#else
#include "constitutive_gardner.cpp"
#endif

// Boundary markers.
const int BDY_1 = 1;
const int BDY_2 = 2;
const int BDY_3 = 3;
const int BDY_4 = 4;
const int BDY_5 = 5;
const int BDY_6 = 6;

// Initial condition.
double init_cond(double x, double y, double& dx, double& dy) {
  dx = 0;
  dy = -1;
  return -y + H_INIT;
}

// Essential (Dirichlet) boundary condition values.
scalar essential_bc_values(double x, double y, double time)
{
  if (STARTUP_TIME > time) return -y + H_INIT + time/STARTUP_TIME*H_ELEVATION;
  else return -y + H_INIT + H_ELEVATION;
}

// Weak forms.
#include "forms.cpp"

int main(int argc, char* argv[])
{
  // Time measurement.
  TimePeriod cpu_time;

  cpu_time.tick();
  // Load the mesh.
  Mesh mesh, basemesh;
  H2DReader mloader;
  mloader.load("domain.mesh", &basemesh);

  // Perform initial mesh refinements.
  mesh.copy(&basemesh);
  for(int i = 0; i < INIT_REF_NUM; i++) mesh.refine_all_elements();
  mesh.refine_towards_boundary(BDY_3, INIT_REF_NUM_BDY);

  // Enter boundary markers.
  BCTypes bc_types;
  bc_types.add_bc_dirichlet(BDY_3);
  bc_types.add_bc_neumann(Hermes::Tuple<int>(BDY_2, BDY_5));
  bc_types.add_bc_newton(Hermes::Tuple<int>(BDY_1, BDY_4, BDY_6));
<<<<<<< HEAD

  // Create an H1 space with default shapeset.
  H1Space space(&mesh, &bc_types, essential_bc_values, P_INIT);
=======

  // Enter Dirichlet boundary values.
  BCValues bc_values(&TIME);
  bc_values.add_timedep_function(BDY_3, essential_bc_values);

  // Create an H1 space with default shapeset.
  H1Space space(&mesh, &bc_types, &bc_values, P_INIT);
>>>>>>> 411c18cc
  int ndof = Space::get_num_dofs(&space);
  info("ndof = %d.", ndof);

  // Create an H1 space for the initial coarse mesh solution.
<<<<<<< HEAD
  H1Space init_space(&basemesh, &bc_types, essential_bc_values, P_INIT);
=======
  H1Space init_space(&basemesh, &bc_types, &bc_values, P_INIT);
>>>>>>> 411c18cc

  // Create a selector which will select optimal candidate.
  H1ProjBasedSelector selector(CAND_LIST, CONV_EXP, H2DRS_DEFAULT_ORDER);

  // Solutions for the time stepping and the Newton's method.
  Solution sln, ref_sln, sln_prev_time;
  
  // Adapt mesh to represent initial condition with given accuracy.
  info("Mesh adaptivity to an exact function:");
  // Initialize views.
  char title_init[200];
  sprintf(title_init, "Projection of initial condition");
  ScalarView* view_init = new ScalarView(title_init, new WinGeom(0, 0, 410, 300));
  sprintf(title_init, "Initial mesh");
  OrderView* ordview_init = new OrderView(title_init, new WinGeom(420, 0, 350, 300));
  view_init->fix_scale_width(80);
  int as = 1; bool done = false;
  do
  {
    // Setup space for the reference solution.
    Space *rspace = construct_refined_space(&init_space);

    // Assign the function f() to the fine mesh.
    ref_sln.set_exact(rspace->get_mesh(), init_cond);

    // Project the function f() on the coarse mesh.
    OGProjection::project_global(&init_space, &ref_sln, &sln_prev_time, matrix_solver);

    // Calculate element errors and total error estimate.
    Adapt adaptivity(&init_space, HERMES_H1_NORM);
    bool solutions_for_adapt = true;
    double err_est_rel = adaptivity.calc_err_est(&sln_prev_time, &ref_sln, solutions_for_adapt, 
                         HERMES_TOTAL_ERROR_REL | HERMES_ELEMENT_ERROR_REL) * 100;

    info("Step %d, ndof %d, proj_error %g%%", as, Space::get_num_dofs(&init_space), err_est_rel);

    // If err_est_rel too large, adapt the mesh.
    if (err_est_rel < ERR_STOP) done = true;
    else {
      double to_be_processed = 0;
      done = adaptivity.adapt(&selector, THRESHOLD, STRATEGY, MESH_REGULARITY, to_be_processed);

      if (Space::get_num_dofs(&init_space) >= NDOF_STOP) done = true;

      view_init->show(&sln_prev_time);
      char title_init[100];
      sprintf(title_init, "Initial mesh, step %d", as);
      ordview_init->set_title(title_init);
      ordview_init->show(&init_space);
    }
    as++;
  }
  while (done == false);
  
  // Initialize the weak formulation.
  WeakForm wf;
  if (TIME_INTEGRATION == 1) {
    wf.add_matrix_form(jac_form_vol_euler, jac_form_vol_ord, HERMES_UNSYM, HERMES_ANY, 
                       &sln_prev_time);
    wf.add_matrix_form_surf(jac_form_surf_1_euler, jac_form_surf_1_ord, BDY_1);
    wf.add_matrix_form_surf(jac_form_surf_4_euler, jac_form_surf_4_ord, BDY_4);
    wf.add_matrix_form_surf(jac_form_surf_6_euler, jac_form_surf_6_ord, BDY_6);
    wf.add_vector_form(res_form_vol_euler, res_form_vol_ord, HERMES_ANY, 
                       &sln_prev_time);
    wf.add_vector_form_surf(res_form_surf_1_euler, res_form_surf_1_ord, BDY_1); 
    wf.add_vector_form_surf(res_form_surf_4_euler, res_form_surf_4_ord, BDY_4);
    wf.add_vector_form_surf(res_form_surf_6_euler, res_form_surf_6_ord, BDY_6);
  }
  else {
    wf.add_matrix_form(jac_form_vol_cranic, jac_form_vol_ord, HERMES_UNSYM, HERMES_ANY, 
                       &sln_prev_time);
    wf.add_matrix_form_surf(jac_form_surf_1_cranic, jac_form_surf_1_ord, BDY_1);
    wf.add_matrix_form_surf(jac_form_surf_4_cranic, jac_form_surf_4_ord, BDY_4);
    wf.add_matrix_form_surf(jac_form_surf_6_cranic, jac_form_surf_6_ord, BDY_6); 
    wf.add_vector_form(res_form_vol_cranic, res_form_vol_ord, HERMES_ANY, 
                       &sln_prev_time);
    wf.add_vector_form_surf(res_form_surf_1_cranic, res_form_surf_1_ord, BDY_1, 
			    &sln_prev_time);
    wf.add_vector_form_surf(res_form_surf_4_cranic, res_form_surf_4_ord, BDY_4, 
			    &sln_prev_time);
    wf.add_vector_form_surf(res_form_surf_6_cranic, res_form_surf_6_ord, BDY_6, 
			    &sln_prev_time);
  }

  // Error estimate and discrete problem size as a function of physical time.
  SimpleGraph graph_time_err_est, graph_time_err_exact, graph_time_dof, graph_time_cpu;
 
  // Visualize the projection and mesh.
  ScalarView view("Initial condition", new WinGeom(0, 0, 440, 350));
  OrderView ordview("Initial mesh", new WinGeom(450, 0, 400, 350));
  view.show(&sln_prev_time);
  ordview.show(&space);

  // Time stepping loop.
  int num_time_steps = (int)(T_FINAL/TAU + 0.5);
  for(int ts = 1; ts <= num_time_steps; ts++)
  {
    // Time measurement.
    cpu_time.tick();

    // Updating current time.
    TIME = ts*TAU;
    info("---- Time step %d:", ts);

    // Periodic global derefinements.
    if (ts > 1 && ts % UNREF_FREQ == 0) {
      info("Global mesh derefinement.");
      mesh.copy(&basemesh);
      space.set_uniform_order(P_INIT);
    }

    // Adaptivity loop (in space):
    bool done = false;
    int as = 1;
    do
    {
      info("---- Time step %d, adaptivity step %d:", ts, as);

      // Construct globally refined reference mesh
      // and setup reference space.
      Space* ref_space = construct_refined_space(&space);

      scalar* coeff_vec = new scalar[Space::get_num_dofs(ref_space)];
     
      // Calculate initial coefficient vector for Newton on the fine mesh.
      if (as == 1 && ts == 1) {
        info("Projecting coarse mesh solution to obtain initial vector on new fine mesh.");
        OGProjection::project_global(ref_space, &sln_prev_time, coeff_vec, matrix_solver);
      }
      else {
        info("Projecting previous fine mesh solution to obtain initial vector on new fine mesh.");
        OGProjection::project_global(ref_space, &ref_sln, coeff_vec, matrix_solver);
        delete ref_sln.get_mesh();
      }

      // Initialize the FE problem.
      bool is_linear = false;
      DiscreteProblem dp(&wf, ref_space, is_linear);

      // Set up the solver, matrix, and rhs according to the solver selection.
      SparseMatrix* matrix = create_matrix(matrix_solver);
      Vector* rhs = create_vector(matrix_solver);
      Solver* solver = create_linear_solver(matrix_solver, matrix, rhs);

      // Perform Newton's iteration.
      info("Solving nonlinear problem:");
      bool verbose = true;
      if (!solve_newton(coeff_vec, &dp, solver, matrix, rhs, 
          NEWTON_TOL, NEWTON_MAX_ITER, verbose)) error("Newton's iteration failed.");

      // Translate the resulting coefficient vector into the actual solutions. 
      Solution::vector_to_solution(coeff_vec, ref_space, &ref_sln);

      // Project the fine mesh solution on the coarse mesh.
      info("Projecting fine mesh solution on coarse mesh for error calculation.");
      OGProjection::project_global(&space, &ref_sln, &sln, matrix_solver);

      // Calculate element errors.
      info("Calculating error estimate."); 
      Adapt* adaptivity = new Adapt(&space, HERMES_H1_NORM);
      bool solutions_for_adapt = true;
      
      // Calculate error estimate wrt. fine mesh solution.
      double err_est_rel = adaptivity->calc_err_est(&sln, &ref_sln, solutions_for_adapt, 
                           HERMES_TOTAL_ERROR_REL | HERMES_ELEMENT_ERROR_ABS) * 100;

      // Report results.
      info("ndof_coarse: %d, ndof_fine: %d, space_err_est_rel: %g%%", 
        Space::get_num_dofs(&space), Space::get_num_dofs(ref_space), err_est_rel);

      // Add entries to convergence graphs.
      graph_time_err_est.add_values(ts*TAU, err_est_rel);
      graph_time_err_est.save("time_error_est.dat");
      graph_time_dof.add_values(ts*TAU, Space::get_num_dofs(&space));
      graph_time_dof.save("time_dof.dat");
      graph_time_cpu.add_values(ts*TAU, cpu_time.accumulated());
      graph_time_cpu.save("time_cpu.dat");

      // If space_err_est too large, adapt the mesh.
      if (err_est_rel < ERR_STOP) done = true;
      else {
        info("Adapting coarse mesh.");
        done = adaptivity->adapt(&selector, THRESHOLD, STRATEGY, MESH_REGULARITY);
        if (Space::get_num_dofs(&space) >= NDOF_STOP) {
          done = true;
          break;
        }
        as++;
      }

      // Cleanup.
      delete [] coeff_vec;
      delete solver;
      delete matrix;
      delete rhs;
      delete adaptivity;
      delete ref_space;
    }
    while (!done);

    // Visualize the solution and mesh.
    char title[100];
    sprintf(title, "Solution, time level %d", ts);
    view.set_title(title);
    view.show(&sln);
    sprintf(title, "Mesh, time level %d", ts);
    ordview.set_title(title);
    ordview.show(&space);

    // Copy new time level solution into sln_prev_time.
    sln_prev_time.copy(&ref_sln);
  }

  // Wait for all views to be closed.
  View::wait();
  return 0;
}<|MERGE_RESOLUTION|>--- conflicted
+++ resolved
@@ -190,11 +190,6 @@
   bc_types.add_bc_dirichlet(BDY_3);
   bc_types.add_bc_neumann(Hermes::Tuple<int>(BDY_2, BDY_5));
   bc_types.add_bc_newton(Hermes::Tuple<int>(BDY_1, BDY_4, BDY_6));
-<<<<<<< HEAD
-
-  // Create an H1 space with default shapeset.
-  H1Space space(&mesh, &bc_types, essential_bc_values, P_INIT);
-=======
 
   // Enter Dirichlet boundary values.
   BCValues bc_values(&TIME);
@@ -202,16 +197,11 @@
 
   // Create an H1 space with default shapeset.
   H1Space space(&mesh, &bc_types, &bc_values, P_INIT);
->>>>>>> 411c18cc
   int ndof = Space::get_num_dofs(&space);
   info("ndof = %d.", ndof);
 
   // Create an H1 space for the initial coarse mesh solution.
-<<<<<<< HEAD
-  H1Space init_space(&basemesh, &bc_types, essential_bc_values, P_INIT);
-=======
   H1Space init_space(&basemesh, &bc_types, &bc_values, P_INIT);
->>>>>>> 411c18cc
 
   // Create a selector which will select optimal candidate.
   H1ProjBasedSelector selector(CAND_LIST, CONV_EXP, H2DRS_DEFAULT_ORDER);
