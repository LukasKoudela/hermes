--- conflicted
+++ resolved
@@ -201,17 +201,10 @@
 
   // Initialize boundary condition types and spaces with default shapesets.
   bc_types.add_bc_neumann(Hermes::Tuple<int>(BDY_SOLID_WALL, BDY_INLET_OUTLET));
-<<<<<<< HEAD
-  L2Space space_rho(&mesh, &bc_types, NULL, P_INIT);
-  L2Space space_rho_v_x(&mesh, &bc_types, NULL, P_INIT);
-  L2Space space_rho_v_y(&mesh, &bc_types, NULL, P_INIT);
-  L2Space space_e(&mesh, &bc_types, NULL, P_INIT);
-=======
   L2Space space_rho(&mesh, &bc_types, P_INIT);
   L2Space space_rho_v_x(&mesh, &bc_types, P_INIT);
   L2Space space_rho_v_y(&mesh, &bc_types, P_INIT);
   L2Space space_e(&mesh, &bc_types, P_INIT);
->>>>>>> 411c18cc
 
   // Initialize solutions, set initial conditions.
   Solution sln_rho, sln_rho_v_x, sln_rho_v_y, sln_e, prev_rho, prev_rho_v_x, prev_rho_v_y, prev_e;
