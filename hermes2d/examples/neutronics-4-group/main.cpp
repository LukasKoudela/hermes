#define HERMES_REPORT_WARN
#define HERMES_REPORT_INFO
#define HERMES_REPORT_VERBOSE
#define HERMES_REPORT_FILE "application.log"
#include "hermes2d.h"

// This example solves a 4-group neutron diffusion equation in the reactor core.
// The eigenproblem is solved using power interations.
//
// The reactor neutronics is given by the following eigenproblem:
//
//  - \nabla \cdot D_g \nabla \phi_g + \Sigma_{Rg}\phi_g - \sum_{g' \neq g} \Sigma_s^{g'\to g} \phi_{g'} =
//  = \frac{\chi_g}{k_{eff}} \sum_{g'} \nu_{g'} \Sigma_{fg'}\phi_{g'}
//
// where 1/k_{eff} is eigenvalue and \phi_g, g = 1,...,4 are eigenvectors (neutron fluxes). The current problem
// is posed in a 3D cylindrical axisymmetric geometry, leading to a 2D problem with r-z as the independent spatial 
// coordinates. The corresponding diffusion operator is given by (r = x, z = y):
//
//	\nabla \cdot D \nabla \phi = \frac{1}{x} (x D \phi_x)_x  + (D \phi_y)_y 
//
// BC:
//
// Homogeneous neumann on symmetry axis,
// d \phi_g / d n = - 0.5 \phi_g   elsewhere
//
// The eigenproblem is numerically solved using common technique known as the power method (power iterations):
//
//  1) Make an initial estimate of \phi_g and k_{eff}
//  2) For n = 1, 2,...
//         solve for \phi_g using previous k_prev
//         solve for new k_{eff}
//                                \int_{Active Core} \sum^4_{g = 1} \nu_{g} \Sigma_{fg}\phi_{g}_{new}
//               k_new =  k_prev -------------------------------------------------------------------------
//                                \int_{Active Core} \sum^4_{g = 1} \nu_{g} \Sigma_{fg}\phi_{g}_{prev}
//  3) Stop iterations when
//
//     |   k_new - k_prev  |
//     | ----------------- |  < epsilon
//     |       k_new       |
//
//
//  The following parameters can be changed:

const int INIT_REF_NUM = 3;                       // Number of initial uniform mesh refinements.
const int P_INIT_1 = 4,                           // Initial polynomial degree for approximation of group 1 fluxes.
          P_INIT_2 = 4,                           // Initial polynomial degree for approximation of group 2 fluxes.
          P_INIT_3 = 4,                           // Initial polynomial degree for approximation of group 3 fluxes.
          P_INIT_4 = 4;                           // Initial polynomial degree for approximation of group 4 fluxes.
const double ERROR_STOP = 1e-5;                   // Tolerance for the eigenvalue.
MatrixSolverType matrix_solver = SOLVER_UMFPACK;  // Possibilities: SOLVER_AZTECOO, SOLVER_AMESOS, SOLVER_MUMPS, 
                                                  //  SOLVER_PARDISO, SOLVER_PETSC, SOLVER_UMFPACK.
const char* iterative_method = "bicgstab";              // Name of the iterative method employed by AztecOO (ignored
                                                  // by the other solvers). 
                                                  // Possibilities: gmres, cg, cgs, tfqmr, bicgstab.
const char* preconditioner = "jacobi";            // Name of the preconditioner employed by AztecOO (ignored by
                                                  // the other solvers). 
                                                  // Possibilities: none, jacobi, neumann, least-squares, or a
                                                  //  preconditioner from IFPACK (see solver/aztecoo.h)

// Initial eigenvalue approximation.
double k_eff = 1.0;         

// Element markers.
const int marker_reflector = 1;
const int marker_core = 2;

// Boundary markers.
const int BDY_VACUUM = 1;
const int BDY_SYM = 2;
<<<<<<< HEAD

// Essential (Dirichlet) boundary condition values.
scalar essential_bc_values(int ess_bdy_marker, double x, double y)
{
  return 0;
}
=======
>>>>>>> 411c18cc

// Physical data of the problem for the 4 energy groups.
#include "physical_parameters.cpp"
// Weak forms.
#include "forms.cpp"

// Source function.
void source_fn(int n, Hermes::Tuple<scalar*> values, scalar* out)
{
  for (int i = 0; i < n; i++)
  {
    out[i] = (nu[1][0] * Sf[1][0] * values.at(0)[i] +
    nu[1][1] * Sf[1][1] * values.at(1)[i] +
    nu[1][2] * Sf[1][2] * values.at(2)[i] +
    nu[1][3] * Sf[1][3] * values.at(3)[i]);
  }
}

// Integral over the active core.
double integrate(MeshFunction* sln, int marker)
{
  Quad2D* quad = &g_quad_2d_std;
  sln->set_quad_2d(quad);

  double integral = 0.0;
  Element* e;
  Mesh* mesh = sln->get_mesh();

  for_all_active_elements(e, mesh)
  {
    if (e->marker == marker)
    {
      update_limit_table(e->get_mode());
      sln->set_active_element(e);
      RefMap* ru = sln->get_refmap();
      int o = sln->get_fn_order() + ru->get_inv_ref_order();
      limit_order(o);
      sln->set_quad_order(o, H2D_FN_VAL);
      scalar *uval = sln->get_fn_values();
      double* x = ru->get_phys_x(o);
      double result = 0.0;
      h1_integrate_expression(x[i] * uval[i]);
      integral += result;
    }
  }

  return 2.0 * M_PI * integral;
}

int main(int argc, char* argv[])
{
  // Load the mesh.
  Mesh mesh;
  H2DReader mloader;
  mloader.load("reactor.mesh", &mesh);

  // Perform initial mesh refinements.
  for (int i = 0; i < INIT_REF_NUM; i++) mesh.refine_all_elements();

  // Solution variables.
  Solution sln1, sln2, sln3, sln4;
  Solution iter1, iter2, iter3, iter4;
  Hermes::Tuple<Solution*> solutions(&sln1, &sln2, &sln3, &sln4);

  // Define initial conditions.
  info("Setting initial conditions.");
  iter1.set_const(&mesh, 1.00);
  iter2.set_const(&mesh, 1.00);
  iter3.set_const(&mesh, 1.00);
  iter4.set_const(&mesh, 1.00);

  // Enter boundary markers.
  BCTypes bc_types;
  bc_types.add_bc_neumann(BDY_SYM);
  bc_types.add_bc_newton(BDY_VACUUM);

  // Create H1 spaces with default shapesets.
<<<<<<< HEAD
  H1Space space1(&mesh, &bc_types, essential_bc_values, P_INIT_1);
  H1Space space2(&mesh, &bc_types, essential_bc_values, P_INIT_2);
  H1Space space3(&mesh, &bc_types, essential_bc_values, P_INIT_3);
  H1Space space4(&mesh, &bc_types, essential_bc_values, P_INIT_4);
=======
  H1Space space1(&mesh, &bc_types, P_INIT_1);
  H1Space space2(&mesh, &bc_types, P_INIT_2);
  H1Space space3(&mesh, &bc_types, P_INIT_3);
  H1Space space4(&mesh, &bc_types, P_INIT_4);
>>>>>>> 411c18cc
  Hermes::Tuple<Space*> spaces(&space1, &space2, &space3, &space4);
  
  int ndof = Space::get_num_dofs(Hermes::Tuple<Space*>(&space1, &space2, &space3, &space4));
  info("ndof = %d.", ndof);
  
  // Initialize views.
  ScalarView view1("Neutron flux 1", new WinGeom(0, 0, 320, 600));
  ScalarView view2("Neutron flux 2", new WinGeom(350, 0, 320, 600));
  ScalarView view3("Neutron flux 3", new WinGeom(700, 0, 320, 600));
  ScalarView view4("Neutron flux 4", new WinGeom(1050, 0, 320, 600));
  
  // Do not show meshes.
  view1.show_mesh(false); view1.set_3d_mode(true);
  view2.show_mesh(false); view2.set_3d_mode(true);
  view3.show_mesh(false); view3.set_3d_mode(true);
  view4.show_mesh(false); view4.set_3d_mode(true);
  
  // Initialize the weak formulation.
  WeakForm wf(4);
  wf.add_matrix_form(0, 0, callback(biform_0_0), HERMES_SYM);
  wf.add_matrix_form(1, 1, callback(biform_1_1), HERMES_SYM);
  wf.add_matrix_form(1, 0, callback(biform_1_0));
  wf.add_matrix_form(2, 2, callback(biform_2_2), HERMES_SYM);
  wf.add_matrix_form(2, 1, callback(biform_2_1));
  wf.add_matrix_form(3, 3, callback(biform_3_3), HERMES_SYM);
  wf.add_matrix_form(3, 2, callback(biform_3_2));
  wf.add_vector_form(0, callback(liform_0), marker_core, Hermes::Tuple<MeshFunction*>(&iter1, &iter2, &iter3, &iter4));
  wf.add_vector_form(1, callback(liform_1), marker_core, Hermes::Tuple<MeshFunction*>(&iter1, &iter2, &iter3, &iter4));
  wf.add_vector_form(2, callback(liform_2), marker_core, Hermes::Tuple<MeshFunction*>(&iter1, &iter2, &iter3, &iter4));
  wf.add_vector_form(3, callback(liform_3), marker_core, Hermes::Tuple<MeshFunction*>(&iter1, &iter2, &iter3, &iter4));
  wf.add_matrix_form_surf(0, 0, callback(biform_surf_0_0), BDY_VACUUM);
  wf.add_matrix_form_surf(1, 1, callback(biform_surf_1_1), BDY_VACUUM);
  wf.add_matrix_form_surf(2, 2, callback(biform_surf_2_2), BDY_VACUUM);
  wf.add_matrix_form_surf(3, 3, callback(biform_surf_3_3), BDY_VACUUM);

  // Initialize the FE problem.
  bool is_linear = true;
  DiscreteProblem dp(&wf, spaces, is_linear);
  
  SparseMatrix* matrix = create_matrix(matrix_solver);
  Vector* rhs = create_vector(matrix_solver);
  Solver* solver = create_linear_solver(matrix_solver, matrix, rhs);

  if (matrix_solver == SOLVER_AZTECOO) 
  {
    ((AztecOOSolver*) solver)->set_solver(iterative_method);
    ((AztecOOSolver*) solver)->set_precond(preconditioner);
    // Using default iteration parameters (see solver/aztecoo.h).
  }
  
  // Time measurement.
  TimePeriod cpu_time, solver_time;
  
  // Main power iteration loop:
  int iter = 1; bool done = false;
  bool rhs_only = false;
  
  solver->set_factorization_scheme(HERMES_REUSE_FACTORIZATION_COMPLETELY);
  do
  {
    info("------------ Power iteration %d:", iter);
    
    info("Assembling the stiffness matrix and right-hand side vector.");
    dp.assemble(matrix, rhs, rhs_only);
    
    /* 
    // Testing the factorization reuse schemes for direct solvers.
    if (iter == 10)  
      solver->set_factorization_scheme(HERMES_REUSE_MATRIX_REORDERING);
    if (iter == 20)
      solver->set_factorization_scheme(HERMES_REUSE_MATRIX_REORDERING_AND_SCALING);
    if (iter == 30) 
      solver->set_factorization_scheme(HERMES_REUSE_FACTORIZATION_COMPLETELY);
    */
 
    info("Solving the matrix problem by %s.", MatrixSolverNames[matrix_solver].c_str());
    solver_time.tick(HERMES_SKIP);  
    bool solved = solver->solve();  
    solver_time.tick();
    
    if(solved)
      Solution::vector_to_solutions(solver->get_solution(), spaces, solutions);
    else
      error ("Matrix solver failed.\n");

    // Show intermediate solutions.
    // view1.show(&sln1);    
    // view2.show(&sln2);
    // view3.show(&sln3);    
    // view4.show(&sln4);

    SimpleFilter source(source_fn, Hermes::Tuple<MeshFunction*>(&sln1, &sln2, &sln3, &sln4));
    SimpleFilter source_prev(source_fn, Hermes::Tuple<MeshFunction*>(&iter1, &iter2, &iter3, &iter4));

    // Compute eigenvalue.
    double k_new = k_eff * (integrate(&source, marker_core) / integrate(&source_prev, marker_core));
    info("Largest eigenvalue: %.8g, rel. difference from previous it.: %g", k_new, fabs((k_eff - k_new) / k_new));
    
    // Stopping criterion.
    if (fabs((k_eff - k_new) / k_new) < ERROR_STOP) done = true;

    // Update eigenvalue.
    k_eff = k_new;
    
    if (!done)
    {
      // Save solutions for the next iteration.
      iter1.copy(&sln1);    
      iter2.copy(&sln2);
      iter3.copy(&sln3);    
      iter4.copy(&sln4);
      
      // Don't need to reassemble the system matrix in further iterations,
      // only the rhs changes to reflect the progressively updated source.
      rhs_only = true;

      iter++;
    }
  }
  while (!done);
  
  // Time measurement.
  cpu_time.tick();
  solver_time.tick(HERMES_SKIP);
  
  // Print timing information.
  verbose("Average solver time for one power iteration: %g s", solver_time.accumulated() / iter);
  
  // Clean up.
  delete matrix;
  delete rhs;
  delete solver;

  // Show solutions.
  view1.show(&sln1);
  view2.show(&sln2);
  view3.show(&sln3);    
  view4.show(&sln4);
  
  // Skip visualization time.
  cpu_time.tick(HERMES_SKIP);

  // Print timing information.
  verbose("Total running time: %g s", cpu_time.accumulated());
    
  // Wait for all views to be closed.
  View::wait();
  return 0;
}<|MERGE_RESOLUTION|>--- conflicted
+++ resolved
@@ -67,15 +67,6 @@
 // Boundary markers.
 const int BDY_VACUUM = 1;
 const int BDY_SYM = 2;
-<<<<<<< HEAD
-
-// Essential (Dirichlet) boundary condition values.
-scalar essential_bc_values(int ess_bdy_marker, double x, double y)
-{
-  return 0;
-}
-=======
->>>>>>> 411c18cc
 
 // Physical data of the problem for the 4 energy groups.
 #include "physical_parameters.cpp"
@@ -153,17 +144,10 @@
   bc_types.add_bc_newton(BDY_VACUUM);
 
   // Create H1 spaces with default shapesets.
-<<<<<<< HEAD
-  H1Space space1(&mesh, &bc_types, essential_bc_values, P_INIT_1);
-  H1Space space2(&mesh, &bc_types, essential_bc_values, P_INIT_2);
-  H1Space space3(&mesh, &bc_types, essential_bc_values, P_INIT_3);
-  H1Space space4(&mesh, &bc_types, essential_bc_values, P_INIT_4);
-=======
   H1Space space1(&mesh, &bc_types, P_INIT_1);
   H1Space space2(&mesh, &bc_types, P_INIT_2);
   H1Space space3(&mesh, &bc_types, P_INIT_3);
   H1Space space4(&mesh, &bc_types, P_INIT_4);
->>>>>>> 411c18cc
   Hermes::Tuple<Space*> spaces(&space1, &space2, &space3, &space4);
   
   int ndof = Space::get_num_dofs(Hermes::Tuple<Space*>(&space1, &space2, &space3, &space4));
