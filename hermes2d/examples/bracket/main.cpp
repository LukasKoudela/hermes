--- conflicted
+++ resolved
@@ -68,15 +68,6 @@
 const int BDY_LEFT = 1;
 const int BDY_TOP = 2;
 const int BDY_REST = 3;
-<<<<<<< HEAD
-
-// Essential (Dirichlet) boundary condition values.
-scalar essential_bc_values(int ess_bdy_marker, double x, double y)
-{
-  return 0;
-}
-=======
->>>>>>> 411c18cc
 
 // Weak forms.
 #include "forms.cpp"
@@ -105,11 +96,6 @@
   bc_types.add_bc_dirichlet(BDY_LEFT);
   bc_types.add_bc_neumann(Hermes::Tuple<int>(BDY_TOP, BDY_REST));
 
-<<<<<<< HEAD
-  // Create H1 spaces with default shapesets.
-  H1Space u_space(&u_mesh, &bc_types, essential_bc_values, P_INIT);
-  H1Space v_space(MULTI ? &v_mesh : &u_mesh, &bc_types, essential_bc_values, P_INIT);
-=======
   // Enter Dirichlet boundary values.
   BCValues bc_values;
   bc_values.add_zero(BDY_LEFT);
@@ -117,7 +103,6 @@
   // Create H1 spaces with default shapesets.
   H1Space u_space(&u_mesh, &bc_types, &bc_values, P_INIT);
   H1Space v_space(MULTI ? &v_mesh : &u_mesh, &bc_types, &bc_values, P_INIT);
->>>>>>> 411c18cc
 
   // Initialize the weak formulation.
   WeakForm wf(2);
