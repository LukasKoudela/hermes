--- conflicted
+++ resolved
@@ -92,11 +92,6 @@
   // Enter boundary markers.
   BCTypes bc_types;
   bc_types.add_bc_dirichlet(BDY_DIRICHLET);
-<<<<<<< HEAD
-
-  // Create an H1 space with default shapeset.
-  H1Space space(&mesh, &bc_types, essential_bc_values, P_INIT);
-=======
 
   // Enter Dirichlet boundary values.
   BCValues bc_values;
@@ -104,7 +99,6 @@
 
   // Create an H1 space with default shapeset.
   H1Space space(&mesh, &bc_types, &bc_values, P_INIT);
->>>>>>> 411c18cc
   int ndof = Space::get_num_dofs(&space);
   info("ndof = %d.", ndof);
 
