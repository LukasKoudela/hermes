--- conflicted
+++ resolved
@@ -74,15 +74,6 @@
 const int WATER_2 = 2;
 const int IRON = 3;
 
-<<<<<<< HEAD
-// Essential (Dirichlet) boundary condition values.
-scalar essential_bc_values(int ess_bdy_marker, double x, double y)
-{
-  return 0.0;
-}
-
-=======
->>>>>>> 411c18cc
 // Weak forms.
 #include "forms.cpp"
 
@@ -99,12 +90,6 @@
   // Enter boundary markers.
   BCTypes bc_types;
   bc_types.add_bc_dirichlet(Hermes::Tuple<int>(WATER_2, IRON));
-<<<<<<< HEAD
-  bc_types.add_bc_neumann(WATER_1);
-
-  // Create an H1 space with default shapeset.
-  H1Space space(&mesh, &bc_types, essential_bc_values, P_INIT);
-=======
   bc_types.add_bc_neumann(WATER_1); 
 
   // Enter Dirichlet boundary values.
@@ -113,7 +98,6 @@
 
   // Create an H1 space with default shapeset.
   H1Space space(&mesh, &bc_types, &bc_values, P_INIT);
->>>>>>> 411c18cc
 
   // Initialize the weak formulation
   WeakForm wf;
