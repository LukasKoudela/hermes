--- conflicted
+++ resolved
@@ -102,24 +102,6 @@
 const int BDY_OBSTACLE = 5;
 
 // Boundary condition values for x-velocity
-<<<<<<< HEAD
-scalar essential_bc_values_xvel(int ess_bdy_marker, double x, double y) {
-  if (ess_bdy_marker == BDY_LEFT) {
-    // time-dependent inlet velocity (parabolic profile)
-    double val_y = VEL_INLET * y*(H-y) / (H/2.)/(H/2.); //parabolic profile with peak VEL_INLET at y = H/2
-    if (TIME <= STARTUP_TIME) return val_y * TIME/STARTUP_TIME;
-    else return val_y;
-  }
-  else return 0;
-}
-
-// Essential (Dirichlet) boundary condition values for y-velocity.
-scalar essential_bc_values_yvel(int ess_bdy_marker, double x, double y) 
-{
-  return 0;
-}
-
-=======
 scalar essential_bc_values_xvel(double x, double y, double time) {
   // time-dependent inlet velocity (parabolic profile)
   double val_y = VEL_INLET * y*(H-y) / (H/2.)/(H/2.); //parabolic profile with peak VEL_INLET at y = H/2
@@ -127,7 +109,6 @@
   else return val_y;
 }
 
->>>>>>> 411c18cc
 // Weak forms
 #include "forms.cpp"
 
@@ -162,15 +143,6 @@
   bc_types.add_bc_none(BDY_RIGHT);
   bc_types.add_bc_dirichlet(Hermes::Tuple<int>(BDY_BOTTOM, BDY_TOP, BDY_LEFT, BDY_OBSTACLE));
 
-<<<<<<< HEAD
-  // Create spaces with default shapesets. 
-  H1Space xvel_space(&mesh, &bc_types, essential_bc_values_xvel, P_INIT_VEL);
-  H1Space yvel_space(&mesh, &bc_types, essential_bc_values_yvel, P_INIT_VEL);
-#ifdef PRESSURE_IN_L2
-  L2Space p_space(&mesh, P_INIT_PRESSURE);
-#else
-  H1Space p_space(&mesh, (BCTypes *) NULL, (BCValues*) NULL, P_INIT_PRESSURE);
-=======
   // Enter Dirichlet boundary values.
   BCValues bc_values_xvel(&TIME);
   bc_values_xvel.add_timedep_function(BDY_LEFT, essential_bc_values_xvel);
@@ -186,7 +158,6 @@
   L2Space p_space(&mesh, P_INIT_PRESSURE);
 #else
   H1Space p_space(&mesh, (BCTypes *) NULL, P_INIT_PRESSURE);
->>>>>>> 411c18cc
 #endif
 
   // Calculate and report the number of degrees of freedom.
