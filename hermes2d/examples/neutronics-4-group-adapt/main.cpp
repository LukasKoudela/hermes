--- conflicted
+++ resolved
@@ -220,15 +220,9 @@
     error("Number of Solutions and corresponding MeshFunctions supplied to power_iteration does not match."); 
   
   // Initialize the linear problem.
-<<<<<<< HEAD
-  LinearProblem lp(wf, spaces);
-  int ndof = Space::get_num_dofs(spaces);
-=======
   bool is_linear = true;
   FeProblem lp(wf, spaces, is_linear);
-//  LinearProblem lp(wf, spaces);
-  int ndof = get_num_dofs(spaces);
->>>>>>> 72985245
+  int ndof = Space::get_num_dofs(spaces);
   
   // Select matrix solver.
 //  Matrix* mat; Vector* rhs; CommonSolver* solver;
