#define HERMES_REPORT_WARN
#define HERMES_REPORT_INFO
#define HERMES_REPORT_VERBOSE
#define HERMES_REPORT_FILE "application.log"

#include "hermes2d.h"

using namespace RefinementSelectors;

// This example uses automatic adaptivity to solve a 4-group neutron diffusion equation in the reactor core.
// The eigenproblem is solved using power interations.
//
// The reactor neutronics in a general coordinate system is given by the following eigenproblem:
//
//  - \nabla \cdot D_g \nabla \phi_g + \Sigma_{Rg}\phi_g - \sum_{g' \neq g} \Sigma_s^{g'\to g} \phi_{g'} =
//  = \frac{\chi_g}{k_{eff}} \sum_{g'} \nu_{g'} \Sigma_{fg'}\phi_{g'}
//
// where 1/k_{eff} is eigenvalue and \phi_g, g = 1,...,4 are eigenvectors (neutron fluxes). The current problem
// is posed in a 3D cylindrical axisymmetric geometry, leading to a 2D problem with r-z as the independent spatial
// coordinates. Identifying r = x, z = y, the gradient in the weak form has the same components as in the
// x-y system, while all integrands are multiplied by 2\pi x (determinant of the transformation matrix).
//
// BC:
//
// homogeneous neumann on symmetry axis
// d D_g\phi_g / d n = - 0.5 \phi_g   elsewhere
//
// The eigenproblem is numerically solved using common technique known as the power method (power iterations):
//
//  1) Make an initial estimate of \phi_g and k_{eff}
//  2) For n = 1, 2,...
//         solve for \phi_g using previous k_prev
//         solve for new k_{eff}
//                                \int_{Active Core} \sum^4_{g = 1} \nu_{g} \Sigma_{fg}\phi_{g}_{new}
//               k_new =  k_prev -------------------------------------------------------------------------
//                                \int_{Active Core} \sum^4_{g = 1} \nu_{g} \Sigma_{fg}\phi_{g}_{prev}
//  3) Stop iterations when
//
//     |   k_new - k_prev  |
//     | ----------------- |  < epsilon
//     |       k_new       |
//
//  Author: Milan Hanus (University of West Bohemia, Pilsen, Czech Republic).



// Number of energy discretization intervals (groups) that also defines the number of solution components, meshes, etc.,
const int N_GROUPS = 4;
#define for_each_group(g) for (int g = 0; g < N_GROUPS; g++)

const bool SOLVE_ON_COARSE_MESH = false; // If true, coarse mesh FE problem is solved in every adaptivity step.
                                         // If false, projection of the fine mesh solution on the coarse mesh is used.
const int INIT_REF_NUM[N_GROUPS] = {     // Initial uniform mesh refinement for the individual solution components.
  1, 1, 1, 1                             
};
const int P_INIT[N_GROUPS] = {           // Initial polynomial orders for the individual solution components. 
  1, 1, 1, 1                              
};      
const double THRESHOLD = 0.3;            // This is a quantitative parameter of the adapt(...) function and
                                         // it has different meanings for various adaptive strategies (see below).
const int STRATEGY = 1;                  // Adaptive strategy:
                                         // STRATEGY = 0 ... refine elements until sqrt(THRESHOLD) times total
                                         //   error is processed. If more elements have similar errors, refine
                                         //   all to keep the mesh symmetric.
                                         // STRATEGY = 1 ... refine all elements whose error is larger
                                         //   than THRESHOLD times maximum element error.
                                         // STRATEGY = 2 ... refine all elements whose error is larger
                                         //   than THRESHOLD.
                                         // More adaptive strategies can be created in adapt_ortho_h1.cpp.
const CandList CAND_LIST = H2D_HP_ANISO; // Predefined list of element refinement candidates. Possible values are
                                         // H2D_P_ISO, H2D_P_ANISO, H2D_H_ISO, H2D_H_ANISO, H2D_HP_ISO,
                                         // H2D_HP_ANISO_H, H2D_HP_ANISO_P, H2D_HP_ANISO.
                                         // See User Documentation for details.
const int MESH_REGULARITY = -1;          // Maximum allowed level of hanging nodes:
                                         // MESH_REGULARITY = -1 ... arbitrary level hangning nodes (default),
                                         // MESH_REGULARITY = 1 ... at most one-level hanging nodes,
                                         // MESH_REGULARITY = 2 ... at most two-level hanging nodes, etc.
                                         // Note that regular meshes are not supported, this is due to
                                         // their notoriously bad performance.
const double CONV_EXP = 1.0;             // Default value is 1.0. This parameter influences the selection of
                                         // candidates in hp-adaptivity. See get_optimal_refinement() for details.
const double ERR_STOP = 1e-1;             // Stopping criterion for adaptivity (rel. error tolerance between the
                                         // fine mesh and coarse mesh solution in percent).
const int NDOF_STOP = 60000;             // Adaptivity process stops when the number of degrees of freedom grows over
                                         // this limit. This is mainly to prevent h-adaptivity to go on forever.
const int MAX_ADAPT_NUM = 30;            // Adaptivity process stops when the number of adaptation steps grows over
                                         // this limit.

// Macros for simpler definition of tuples used in projections.
#define callback_pairs(a)      std::make_pair(callback(a)), std::make_pair(callback(a)), std::make_pair(callback(a)), std::make_pair(callback(a))

// Element markers.
const int marker_reflector = 1;
const int marker_core = 2;

// Boundary markers.
const int BDY_VACUUM = 1;
const int BDY_SYM = 2;
<<<<<<< HEAD

// Essential (Dirichlet) boundary condition values.
scalar essential_bc_values(int ess_bdy_marker, double x, double y)
{
  return 0;
}
=======
>>>>>>> 411c18cc

// Power iteration control.

double k_eff = 1.0;         // Initial eigenvalue approximation.
double TOL_PIT_CM = 5e-5;   // Tolerance for eigenvalue convergence when solving on coarse mesh.
double TOL_PIT_RM = 1e-6;   // Tolerance for eigenvalue convergence when solving on reference mesh.

// Physical data of the problem for the given number of energy groups (N_GROUPS).
#include "physical_parameters.cpp"
// Weak forms.
#include "forms.cpp"
// Norms in the axisymmetric coordinate system.
#include "norms.cpp"

/// Fission source function.
inline void source_fn(int n, Hermes::Tuple<scalar*> values, scalar* out)
{
  for (int i = 0; i < n; i++) {
    out[i] = 0.0;
    for_each_group(g)
      out[i] += nu[1][g] * Sf[1][g] * values.at(g)[i];
  }
}

// Integral over the active core.
double integrate(MeshFunction* sln, int marker)
{
  Quad2D* quad = &g_quad_2d_std;
  sln->set_quad_2d(quad);

  double integral = 0.0;
  Element* e;
  Mesh* mesh = sln->get_mesh();

  for_all_active_elements(e, mesh)
  {
    if (e->marker == marker)
    {
      update_limit_table(e->get_mode());
      sln->set_active_element(e);
      RefMap* ru = sln->get_refmap();
      int o = sln->get_fn_order() + ru->get_inv_ref_order();
      limit_order(o);
      sln->set_quad_order(o, H2D_FN_VAL);
      scalar *uval = sln->get_fn_values();
      double* x = ru->get_phys_x(o);
      double result = 0.0;
      h1_integrate_expression(x[i] * uval[i]);
      integral += result;
    }
  }

  return 2.0 * M_PI * integral;
}

/// Calculate number of negative solution values.
int get_num_of_neg(MeshFunction *sln)
{
	Quad2D* quad = &g_quad_2d_std;
  sln->set_quad_2d(quad);
  Element* e;
  Mesh* mesh = sln->get_mesh();

  int n = 0;

  for_all_active_elements(e, mesh)
  {
    update_limit_table(e->get_mode());
    sln->set_active_element(e);
    RefMap* ru = sln->get_refmap();
    int o = sln->get_fn_order() + ru->get_inv_ref_order();
    limit_order(o);
    sln->set_quad_order(o, H2D_FN_VAL);
    scalar *uval = sln->get_fn_values();
    int np = quad->get_num_points(o);

		for (int i = 0; i < np; i++)
			if (uval[i] < -1e-12)
				n++;
  }

  return n;
} 

/// \brief Power iteration. 
///
/// Starts from an initial guess stored in the argument 'solutions' and updates it by the final result after the iteration
/// has converged, also updating the global eigenvalue 'k_eff'.
///
/// \param[in]  spaces        Pointers to spaces on which the solutions are defined (one space for each energy group).
/// \param[in]  wf            Pointer to the weak form of the problem.
/// \param[in,out] slptr_solution   A set of Solution* pointers to solution components (neutron fluxes in each group). 
///                                 Initial guess for the iteration on input, converged result on output.
/// \param[in,out] mfptr_solution   The same as above, only the type of the pointers is MeshFunction*.
///                                 This is needed for the fission source filter, which accepts this type instead of Solution*.
/// \param[in]  tol           Relative difference between two successive eigenvalue approximations that stops the iteration.
/// \param[in,out] mat        Pointer to a matrix to which the system associated with the power iteration will be assembled.
/// \param[in,out] rhs        Pointer to a vector to which the right hand sides of the power iteration will be successively assembled.
/// \param[in]  solver        Solver for the resulting matrix problem (specified by \c mat and \c rhs).
///
/// \return  number of iterations needed for convergence within the specified tolerance.
///
int power_iteration(Hermes::Tuple<Space *>& spaces, WeakForm *wf,
                    Hermes::Tuple<Solution *>& slptr_solution, Hermes::Tuple<MeshFunction *>& mfptr_solution,
                    double tol, SparseMatrix *mat, Vector* rhs, Solver *solver)
{
  // Sanity checks.
  if (slptr_solution.size() != (unsigned) N_GROUPS) 
    error("Wrong number of power iteration solutions for the given number of energy groups.");
  if (spaces.size() != (unsigned) N_GROUPS) 
    error("Spaces and solutions supplied to power_iteration do not match."); 
  if (slptr_solution.size() != mfptr_solution.size()) 
    error("Number of Solutions and corresponding MeshFunctions supplied to power_iteration does not match."); 
  
  // Initialize the linear problem.
  bool is_linear = true;
  DiscreteProblem dp(wf, spaces, is_linear);
  int ndof = Space::get_num_dofs(spaces);
    
  // The following variables will store pointers to solutions obtained at each iteration and will be needed for 
  // updating the eigenvalue. We will also need to use them in the fission source filter, so their MeshFunction* 
  // version is created as well.
  Hermes::Tuple<Solution*> slptr_new_solution;
  Hermes::Tuple<MeshFunction*> mfptr_new_solution;
  for_each_group(g) { 
    slptr_new_solution.push_back(new Solution);
    mfptr_new_solution.push_back(slptr_new_solution.back());
  }
  
  // This power iteration will most probably run on a different mesh than the previous one and so will be different
  // the corresponding algebraic system. We will need to factorize it anew (but then, the L and U factors may be 
  // reused until the next adaptation changes the mesh again).
  // TODO: This could be solved more elegantly by defining a function Solver::reinit().
  solver->set_factorization_scheme(HERMES_FACTORIZE_FROM_SCRATCH);
  
  bool eigen_done = false; int it = 0;
  do {
    // Assemble the system matrix and rhs for the first time, then just update the rhs using the updated eigenpair.
    dp.assemble(mat, rhs, it == 0 ? false : true);
        
    // Solve the matrix problem to get a new approximation of the eigenvector.
    if (!solver->solve()) error ("Matrix solver failed.\n");
    
    // The matrix doesn't change within the power iteration loop, so the first computed LU factorization may be
    // completely reused in following iterations.
    solver->set_factorization_scheme(HERMES_REUSE_FACTORIZATION_COMPLETELY);
    
    // Convert coefficients vector into a set of Solution pointers.
    Solution::vector_to_solutions(solver->get_solution(), spaces, slptr_new_solution);
 
    // Update fission sources.
    SimpleFilter new_source(source_fn, mfptr_new_solution);
    SimpleFilter old_source(source_fn, mfptr_solution);

    // Compute the eigenvalue for current iteration.
    double k_new = k_eff * (integrate(&new_source, marker_core) / integrate(&old_source, marker_core));

    info("      dominant eigenvalue (est): %g, rel error: %g", k_new, fabs((k_eff - k_new) / k_new));

    // Stopping criterion.
    if (fabs((k_eff - k_new) / k_new) < tol) eigen_done = true;

    // Update the final eigenvalue.
    k_eff = k_new;

    it++;
    
    // Store the new eigenvector approximation in the result.
    for_each_group(g) { slptr_solution[g]->copy(slptr_new_solution[g]); }
  }
  while (!eigen_done);
  
  // Free memory.
  for_each_group(g) delete slptr_new_solution[g];
  
  return it;
}


// Macros for simpler reporting (four group case).
#define report_num_dofs(spaces) spaces[0]->Space::get_num_dofs(), spaces[1]->Space::get_num_dofs(),\
                                spaces[2]->Space::get_num_dofs(), spaces[3]->Space::get_num_dofs(), Space::get_num_dofs(spaces)
#define report_errors(errors) errors[0],errors[1],errors[2],errors[3]

int main(int argc, char* argv[])
{
  // Time measurement.
  TimePeriod cpu_time;
  cpu_time.tick();

  // Use multimesh, i.e. create one mesh for each energy group.
  Hermes::Tuple<Mesh *> meshes;
  for_each_group(g) meshes.push_back(new Mesh());
  
  // Load the mesh for the 1st group.
  H2DReader mloader;
  mloader.load("reactor.mesh", meshes[0]);
 
  for (int g = 1; g < N_GROUPS; g++) {
    // Obtain meshes for the 2nd to 4th group by cloning the mesh loaded for the 1st group.
    meshes[g]->copy(meshes[0]);
    // Initial uniform refinements.
    for (int i = 0; i < INIT_REF_NUM[g]; i++) meshes[g]->refine_all_elements();
  }
  for (int i = 0; i < INIT_REF_NUM[0]; i++) meshes[0]->refine_all_elements();
  
  // Create pointers to solutions on coarse and fine meshes and from the latest power iteration, respectively.
  Hermes::Tuple<Solution*> slptr_coarse_slns, slptr_fine_slns, slptr_pow_iter_slns;
  // We will need to pass the power iteration solutions to methods like OGProjection::project_global,
  // which expect MeshFunction* pointers instead of just Solution*:
  Hermes::Tuple<MeshFunction*> mfptr_pow_iter_slns;
  // Initialize all the new solution variables.
  for_each_group(g) 
  {
    slptr_coarse_slns.push_back(new Solution);
    slptr_fine_slns.push_back(new Solution);
    slptr_pow_iter_slns.push_back(new Solution);   
    slptr_pow_iter_slns[g]->set_const(meshes[g], 1.0);  // Starting point for the first power iteration.
    mfptr_pow_iter_slns.push_back(slptr_pow_iter_slns[g]);
  }
  // Define a macro for easier manipulation with Solution*/MeshFunction* pairs.
  #define mkptr(a) slptr_##a, mfptr_##a

  // Enter boundary markers.
  BCTypes bc_types;
  bc_types.add_bc_neumann(BDY_SYM);
  bc_types.add_bc_newton(BDY_VACUUM);
  
  // Create the approximation spaces with the default shapeset.
  Hermes::Tuple<Space *> spaces;
<<<<<<< HEAD
  for_each_group(g) spaces.push_back(new H1Space(meshes[g], &bc_types, essential_bc_values, P_INIT[g]));
=======
  for_each_group(g) spaces.push_back(new H1Space(meshes[g], &bc_types, P_INIT[g]));
>>>>>>> 411c18cc

  // Initialize the weak formulation.
  WeakForm wf(N_GROUPS);
  wf.add_matrix_form(0, 0, callback(biform_0_0), HERMES_SYM);
  wf.add_matrix_form(1, 1, callback(biform_1_1), HERMES_SYM);
  wf.add_matrix_form(1, 0, callback(biform_1_0));
  wf.add_matrix_form(2, 2, callback(biform_2_2), HERMES_SYM);
  wf.add_matrix_form(2, 1, callback(biform_2_1));
  wf.add_matrix_form(3, 3, callback(biform_3_3), HERMES_SYM);
  wf.add_matrix_form(3, 2, callback(biform_3_2));
  wf.add_vector_form(0, callback(liform_0), marker_core, mfptr_pow_iter_slns);
  wf.add_vector_form(1, callback(liform_1), marker_core, mfptr_pow_iter_slns);
  wf.add_vector_form(2, callback(liform_2), marker_core, mfptr_pow_iter_slns);
  wf.add_vector_form(3, callback(liform_3), marker_core, mfptr_pow_iter_slns);
  wf.add_matrix_form_surf(0, 0, callback(biform_surf_0_0), BDY_VACUUM);
  wf.add_matrix_form_surf(1, 1, callback(biform_surf_1_1), BDY_VACUUM);
  wf.add_matrix_form_surf(2, 2, callback(biform_surf_2_2), BDY_VACUUM);
  wf.add_matrix_form_surf(3, 3, callback(biform_surf_3_3), BDY_VACUUM);
    
  // Initialize the discrete algebraic representation of the problem and its solver.
  //
  // Choose one of the available linear algebraic system solvers (possibilities:
  // SOLVER_UMFPACK, SOLVER_PETSC, SOLVER_MUMPS, SOLVER_PARDISO, SOLVER_SUPERLU,
  // SOLVER_AMESOS, SOLVER_AZTECOO, depending on which solver libraries you have
  // installed and enabled in Hermes).
#ifdef WITH_PETSC  
  MatrixSolverType matrix_solver = SOLVER_PETSC;
#else
  MatrixSolverType matrix_solver = SOLVER_UMFPACK;
#endif    
  // Create the matrix and right-hand side vector for the solver.
  SparseMatrix* mat = create_matrix(matrix_solver);
  Vector* rhs = create_vector(matrix_solver);
  // Instantiate the solver itself.
  Solver* solver = create_linear_solver(matrix_solver, mat, rhs);
  

  // Solve the coarse mesh problem.
  info("Coarse mesh power iteration, %d + %d + %d + %d = %d ndof:", report_num_dofs(spaces));
  power_iteration(spaces, &wf, mkptr(pow_iter_slns), TOL_PIT_CM, mat, rhs, solver);
  // If SOLVE_ON_COARSE_MESH == true, we will store the results as the first coarse mesh solution;
  // otherwise, we will obtain this solution later by projecting the reference solution on the coarse mesh.
  if (SOLVE_ON_COARSE_MESH) 
    for_each_group(g) 
      slptr_coarse_slns[g]->copy(slptr_pow_iter_slns[g]);

  // Initialize views.
  /* for 1280x800 display */
  ScalarView view1("Neutron flux 1", new WinGeom(0, 0, 320, 400));
  ScalarView view2("Neutron flux 2", new WinGeom(330, 0, 320, 400));
  ScalarView view3("Neutron flux 3", new WinGeom(660, 0, 320, 400));
  ScalarView view4("Neutron flux 4", new WinGeom(990, 0, 320, 400));
  OrderView oview1("Mesh for group 1", new WinGeom(0, 450, 320, 500));
  OrderView oview2("Mesh for group 2", new WinGeom(330, 450, 320, 500));
  OrderView oview3("Mesh for group 3", new WinGeom(660, 450, 320, 500));
  OrderView oview4("Mesh for group 4", new WinGeom(990, 450, 320, 500));

  /* for adjacent 1280x800 and 1680x1050 displays
  ScalarView view1("Neutron flux 1", new WinGeom(0, 0, 640, 480));
  ScalarView view2("Neutron flux 2", new WinGeom(650, 0, 640, 480));
  ScalarView view3("Neutron flux 3", new WinGeom(1300, 0, 640, 480));
  ScalarView view4("Neutron flux 4", new WinGeom(1950, 0, 640, 480));
  OrderView oview1("Mesh for group 1", new WinGeom(1300, 500, 340, 500));
  OrderView oview2("Mesh for group 2", new WinGeom(1650, 500, 340, 500));
  OrderView oview3("Mesh for group 3", new WinGeom(2000, 500, 340, 500));
  OrderView oview4("Mesh for group 4", new WinGeom(2350, 500, 340, 500));
  */

  Hermes::Tuple<ScalarView *> sviews(&view1, &view2, &view3, &view4);
  Hermes::Tuple<OrderView *> oviews(&oview1, &oview2, &oview3, &oview4); 
  for_each_group(g) 
  { 
    sviews[g]->show_mesh(false);
    sviews[g]->set_3d_mode(true);
  }
  
  // DOF and CPU convergence graphs
  GnuplotGraph graph_dof("Error convergence", "NDOF", "log(error [%])");
  graph_dof.add_row("H1 error est.", "r", "-", "o");
  graph_dof.add_row("L2 error est.", "g", "-", "s");
  graph_dof.add_row("Keff error est.", "b", "-", "d");
  graph_dof.set_log_y();
  graph_dof.show_legend();
  graph_dof.show_grid();

  GnuplotGraph graph_dof_evol("Evolution of NDOF", "Adaptation step", "NDOF");
  graph_dof_evol.add_row("group 1", "r", "-", "o");
  graph_dof_evol.add_row("group 2", "g", "-", "x");
  graph_dof_evol.add_row("group 3", "b", "-", "+");
  graph_dof_evol.add_row("group 4", "m", "-", "*");
  graph_dof_evol.set_log_y();
  graph_dof_evol.set_legend_pos("bottom right");
  graph_dof_evol.show_grid();

  GnuplotGraph graph_cpu("Error convergence", "CPU time [s]", "log(error [%])");
  graph_cpu.add_row("H1 error est.", "r", "-", "o");
  graph_cpu.add_row("L2 error est.", "g", "-", "s");
  graph_cpu.add_row("Keff error est.", "b", "-", "d");
  graph_cpu.set_log_y();
  graph_cpu.show_legend();
  graph_cpu.show_grid();

  // Initialize the refinement selectors.
  H1ProjBasedSelector selector(CAND_LIST, CONV_EXP, H2DRS_DEFAULT_ORDER);
  Hermes::Tuple<RefinementSelectors::Selector*> selectors;
  for_each_group(g) selectors.push_back(&selector);

  // Adaptivity loop:
  int as = 1; bool done = false;
  do {

    info("---- Adaptivity step %d:", as);

    // Construct globally refined meshes and setup reference spaces on them.
    Hermes::Tuple<Space *> ref_spaces;
    Hermes::Tuple<Mesh *> ref_meshes;
    for_each_group(g) 
    { 
      ref_meshes.push_back(new Mesh());
      Mesh *ref_mesh = ref_meshes.back();      
      ref_mesh->copy(spaces[g]->get_mesh());
      ref_mesh->refine_all_elements();
      
      ref_spaces.push_back(spaces[g]->dup(ref_mesh));
      int order_increase = 1;
      ref_spaces[g]->copy_orders(spaces[g], order_increase);
    }

#ifdef WITH_PETSC    
    // PETSc assembling is currently slow for larger matrices, so we switch to 
    // UMFPACK when matrices of order >8000 start to appear.
    if (Space::get_num_dofs(ref_spaces) > 8000 && matrix_solver != SOLVER_UMFPACK)
    {
      // Delete the old solver.
      delete mat;
      delete rhs;
      delete solver;
      
      // Create a new one.
      matrix_solver = SOLVER_UMFPACK;
      mat = create_matrix(matrix_solver);
      rhs = create_vector(matrix_solver);
      solver = create_linear_solver(matrix_solver, mat, rhs);
    }
#endif    

    // For the first time, project coarse mesh solutions on fine meshes to obtain 
    // a starting point for the fine mesh power iteration.
    scalar* coeff_vec = new scalar[Space::get_num_dofs(spaces)];
    if (as == 1) {
      info("Projecting initial coarse mesh solutions on fine meshes.");
      OGProjection::project_global(spaces, 
                     Hermes::Tuple< std::pair<WeakForm::matrix_form_val_t, WeakForm::matrix_form_ord_t> >(callback_pairs(projection_biform)), 
                     Hermes::Tuple< std::pair<WeakForm::vector_form_val_t, WeakForm::vector_form_ord_t> >(callback_pairs(projection_liform)),
                     mfptr_pow_iter_slns, coeff_vec, matrix_solver);
      Solution::vector_to_solutions(coeff_vec, spaces, slptr_pow_iter_slns);
    }
    delete coeff_vec;
    
    // Solve the fine mesh problem.
    info("Fine mesh power iteration, %d + %d + %d + %d = %d ndof:", report_num_dofs(ref_spaces));
    power_iteration(ref_spaces, &wf, mkptr(pow_iter_slns), TOL_PIT_RM, mat, rhs, solver);
    
    // Store the results.
    for_each_group(g) slptr_fine_slns[g]->copy(slptr_pow_iter_slns[g]);

    // Either solve on coarse mesh or project the fine mesh solution on the coarse mesh.
    if (SOLVE_ON_COARSE_MESH) {
      if (as > 1) {
        info("Coarse mesh power iteration, %d + %d + %d + %d = %d ndof:", report_num_dofs(spaces));
        power_iteration(spaces, &wf, mkptr(pow_iter_slns), TOL_PIT_CM, mat, rhs, solver);
        // Store the results.
        for_each_group(g) slptr_coarse_slns[g]->copy(slptr_pow_iter_slns[g]);
      }
    }
    else {
      scalar* coeff_vec = new scalar[Space::get_num_dofs(spaces)];
      info("Projecting fine mesh solutions on coarse meshes.");
      OGProjection::project_global(spaces,Hermes::Tuple< std::pair<WeakForm::matrix_form_val_t, WeakForm::matrix_form_ord_t> >(callback_pairs(projection_biform)), 
                     Hermes::Tuple< std::pair<WeakForm::vector_form_val_t, WeakForm::vector_form_ord_t> >(callback_pairs(projection_liform)),
                     mfptr_pow_iter_slns, coeff_vec, matrix_solver);
      Solution::vector_to_solutions(coeff_vec, spaces, slptr_coarse_slns);
      delete coeff_vec;
    }

    // Time measurement.
    cpu_time.tick();

    // View the coarse mesh solution and meshes.
    for_each_group(g) { 
      sviews[g]->show(slptr_coarse_slns[g]); 
      oviews[g]->show(spaces[g]);
    }

    // Skip visualization time.
    cpu_time.tick(HERMES_SKIP);

    // Report the number of negative eigenfunction values.
    info("Num. of negative values: %d, %d, %d, %d",
         get_num_of_neg(slptr_coarse_slns[0]), get_num_of_neg(slptr_coarse_slns[1]),
         get_num_of_neg(slptr_coarse_slns[2]), get_num_of_neg(slptr_coarse_slns[3]));

    // Calculate element errors and total error estimate.
    Adapt hp(spaces);
    hp.set_error_form(0, 0, callback(biform_0_0));
    hp.set_error_form(1, 1, callback(biform_1_1));
    hp.set_error_form(1, 0, callback(biform_1_0));
    hp.set_error_form(2, 2, callback(biform_2_2));
    hp.set_error_form(2, 1, callback(biform_2_1));
    hp.set_error_form(3, 3, callback(biform_3_3));
    hp.set_error_form(3, 2, callback(biform_3_2));

    // Calculate element errors and error estimate for adaptivity.
    info("Calculating error.");
    bool solutions_for_adapt = true;
    double energy_err_est = hp.calc_err_est(slptr_coarse_slns, slptr_fine_slns, solutions_for_adapt, HERMES_TOTAL_ERROR_REL | HERMES_ELEMENT_ERROR_REL) * 100;
    double h1_err_est = error_total(error_fn_h1_axisym, norm_fn_h1_axisym, slptr_coarse_slns, slptr_fine_slns);
    double l2_err_est = error_total(error_fn_l2_axisym, norm_fn_l2_axisym, slptr_coarse_slns, slptr_fine_slns);

    // Time measurement.
    cpu_time.tick();
    double cta = cpu_time.accumulated();

    // Calculate H1 and L2 error estimates.
    std::vector<double> h1_errors, l2_errors;
    for_each_group(g) 
    {
      l2_errors.push_back( 100*l2_error_axisym(slptr_coarse_slns[g], slptr_fine_slns[g]) );
      h1_errors.push_back( 100*h1_error_axisym(slptr_coarse_slns[g], slptr_fine_slns[g]) );
    }
    
    // Report results.
    info("ndof_coarse: %d + %d + %d + %d = %d", report_num_dofs(spaces));

    // Millipercent eigenvalue error w.r.t. the reference value (see physical_parameters.cpp). 
  	double keff_err = 1e5*fabs(k_eff - REF_K_EFF)/REF_K_EFF;

  	info("per-group err_est_coarse (H1): %g%%, %g%%, %g%%, %g%%", report_errors(h1_errors));
  	info("per-group err_est_coarse (L2): %g%%, %g%%, %g%%, %g%%", report_errors(l2_errors));
  	info("total err_est_coarse (energy): %g%%", energy_err_est);
  	info("total err_est_coarse (H1): %g%%", h1_err_est);
  	info("total err_est_coarse (L2): %g%%", l2_err_est);
  	info("k_eff err: %g milli-percent", keff_err);

    // Add entry to DOF convergence graph.
    int ndof_coarse = Space::get_num_dofs(spaces);
    graph_dof.add_values(0, ndof_coarse, h1_err_est);
    graph_dof.add_values(1, ndof_coarse, l2_err_est);
    graph_dof.add_values(2, ndof_coarse, keff_err);

    // Add entry to CPU convergence graph.
    graph_cpu.add_values(0, cta, h1_err_est);
    graph_cpu.add_values(1, cta, l2_err_est);
    graph_cpu.add_values(2, cta, keff_err);

    for_each_group(g)
      graph_dof_evol.add_values(g, as, spaces[g]->Space::get_num_dofs());

    cpu_time.tick(HERMES_SKIP);

    // If err_est too large, adapt the mesh.
    if (energy_err_est < ERR_STOP) break;
    else {
      info("Adapting the coarse mesh.");
      done = hp.adapt(selectors, THRESHOLD, STRATEGY, MESH_REGULARITY);
      if (Space::get_num_dofs(spaces) >= NDOF_STOP) done = true;
    }

    // Free reference meshes and spaces.
    for_each_group(g) 
    {
      delete ref_spaces[g];
      delete ref_meshes[g];
    }

    as++;
    if (as >= MAX_ADAPT_NUM) done = true;
  }
  while(done == false);
  verbose("Total running time: %g s", cpu_time.accumulated());
  
  for_each_group(g) 
  {
    delete spaces[g]; delete meshes[g];
    delete slptr_coarse_slns[g], delete slptr_fine_slns[g]; delete slptr_pow_iter_slns[g];
  }
  
  delete mat;
  delete rhs;
  delete solver;

  graph_dof.save("conv_dof.gp");
  graph_cpu.save("conv_cpu.gp");
  graph_dof_evol.save("dof_evol.gp");

  // Wait for all views to be closed.
  View::wait();
  return 0;
}<|MERGE_RESOLUTION|>--- conflicted
+++ resolved
@@ -96,15 +96,6 @@
 // Boundary markers.
 const int BDY_VACUUM = 1;
 const int BDY_SYM = 2;
-<<<<<<< HEAD
-
-// Essential (Dirichlet) boundary condition values.
-scalar essential_bc_values(int ess_bdy_marker, double x, double y)
-{
-  return 0;
-}
-=======
->>>>>>> 411c18cc
 
 // Power iteration control.
 
@@ -335,11 +326,7 @@
   
   // Create the approximation spaces with the default shapeset.
   Hermes::Tuple<Space *> spaces;
-<<<<<<< HEAD
-  for_each_group(g) spaces.push_back(new H1Space(meshes[g], &bc_types, essential_bc_values, P_INIT[g]));
-=======
   for_each_group(g) spaces.push_back(new H1Space(meshes[g], &bc_types, P_INIT[g]));
->>>>>>> 411c18cc
 
   // Initialize the weak formulation.
   WeakForm wf(N_GROUPS);
