#define HERMES_REPORT_WARN
#define HERMES_REPORT_INFO
#define HERMES_REPORT_VERBOSE
#include "config.h"
//#include <getopt.h>
#include <hermes3d.h>

// Test of linear solvers.
// Read matrix and RHS from a file.

// Max row length in input file.
#define MAX_ROW_LEN	1024

struct MatrixEntry {
  MatrixEntry() { }
  MatrixEntry(int m, int n, scalar value) {
  this->m = m;
  this->n = n;
  this->value = value;
  }

  int m, n;
  scalar value;
};

void show_mat(const char *msg, map<unsigned int, MatrixEntry> mp) {
  std::map<unsigned int, MatrixEntry>::iterator itr;

  std::cout << msg << std::endl;

  for(itr=mp.begin(); itr != mp.end(); ++itr)
    std::cout << " " << (int) itr->first << ": " << 
   (int) itr->second.m << " " << 
   (int) itr->second.n << " " << 
   (scalar) itr->second.value << 
   std::endl;

  std::cout << std::endl;
}

void show_rhs(const char *msg, map<unsigned int,scalar> mp) {
  std::map<unsigned int, scalar>::iterator itr;

  std::cout << msg << std::endl;

  for(itr=mp.begin(); itr != mp.end(); ++itr)
   std::cout << " " << (int) itr->first << ": " << (scalar) itr->second << std::endl;

  std::cout << std::endl;
}

// Helpers.

bool testPrint(bool value, const char *msg, bool correct) {
  info("%s...", msg);
  if (value == correct) {
    info("OK.");
    return true;
  }
  else {
    info("failed.");
    return false;
  }
}

bool read_n_nums(char *row, int n, double values[]) {
  int i = 0;
  char delims[] = " \t\n\r";
  char *token = strtok(row, delims);
  while (token != NULL && i < n) {
    double entry_buffer;
    sscanf(token, "%lf", &entry_buffer);
    values[i++] = entry_buffer;

    token = strtok(NULL, delims);
  }

  return (i == n);
}

int read_matrix_and_rhs(char *file_name, int &n, 
                        std::map<unsigned int, MatrixEntry> &mat, std::map<unsigned int, scalar> &rhs, bool &cplx_2_real) 
{
  FILE *file = fopen(file_name, "r");
  if (file == NULL) return ERR_FAILURE;

  enum EState {
    STATE_N,
    STATE_MATRIX,
    STATE_RHS,
  } state = STATE_N;

  // Variables needed to turn complex matrix into real.
  int k = 0; 
  int l = 0;
  int param = 0;
  bool fill_upper = true;
  bool fill_lower = false;
  int* imgn_i = NULL;
  int* imgn_j = NULL;
  double* imgn_value = NULL;
  double* rhs_buffer = NULL;

  double buffer[4]; 
  char row[MAX_ROW_LEN];
  while (fgets(row, MAX_ROW_LEN, file) != NULL) {
    switch (state) {
      case STATE_N:
        if (read_n_nums(row, 1, buffer)) {
          if (cplx_2_real) {
             if (fill_upper==true) { 
             n = 2*((int) buffer[0]); 

             // Allocate and initialize temporary arrays 
             // we need for turning complex matrix to real.
             imgn_i = new int[n];
             imgn_j = new int[n];
             imgn_value = new double[n];
             rhs_buffer = new double[n];
               for (int i = 0; i < n; i++) {
                 imgn_i[i] = 0;
                 imgn_j[i] =0;
                 imgn_value[i] = 0.0;
                 rhs_buffer[i] = 0.0;              
               }
             }
             else 
               printf("\n");
          }   
          else{ 
             n = (int) buffer[0];
          } 
                              
          state = STATE_MATRIX;
        } 
      break;

#ifndef H3D_COMPLEX

      case STATE_MATRIX:
        if (cplx_2_real){
          if (read_n_nums(row, 4, buffer)) {

              if (fill_upper == true) { //case FILL_UPPER:
           
                if (buffer[0] == k)
                {
                   mat[mat.size()] = (MatrixEntry((int) buffer[0], (int) buffer[1], (scalar) buffer[2]));

                   imgn_value[l] = (scalar) (-1)*buffer[3];
                   imgn_i[l] = (int) buffer[0];
                   imgn_j[l] = (int) buffer[1] + int (n/2); 
                   l=l+1;
                }
                else // we have read an element that belongs to next row. Now what?
                {
                   // OK, first finish the previous row with imaginaries.
                   for (int i=0; i < l; i++) 
                   {
                     mat[mat.size()] = (MatrixEntry(imgn_i[i], imgn_j[i], imgn_value[i]));
                   }

                   // Now begin the next row with real
                   mat[mat.size()] = (MatrixEntry((int) buffer[0], (int) buffer[1], buffer[2]));

                   // And remember imaginary part from this row
                   imgn_value[0] = (scalar) (-1)*buffer[3];
                   imgn_i[0] = (int) buffer[0];
                   imgn_j[0] = (int) buffer[1] + n/2; 
                   l = 1;
 
                   while(k < buffer[0]) // Fast forward k, we need it for next read.
                     k++;
                }
              } // break;  // case FILL_UPPER break.

              if (fill_lower == true){ //case FILL_LOWER: We fill in lower half of the matrix, by different rules
 
                if (buffer[0] == k)
                {
                   // Create next matrix entry
                   mat[mat.size()] = (MatrixEntry((int) buffer[0] + n/2, (int) buffer[1], (scalar) buffer[3]));

                   // Save imaginary part for later
                   imgn_value[l] = (scalar) buffer[2];
                   imgn_i[l] = (int) buffer[0] + n/2;
                   imgn_j[l] = (int) buffer[1] + n/2; 
                   l=l+1;                 

                }
                else // we have read an element that belongs to next row. Now what?
                {
                   //OK, first finish the previous row with imaginaries.
                   for (int i=0; i < l; i++) 
                   {
                     mat[mat.size()] = (MatrixEntry(imgn_i[i], imgn_j[i], imgn_value[i]));
                   }

                   // Now begin the next row with real
                   mat[mat.size()] = (MatrixEntry((int) buffer[0] + n/2, (int) buffer[1], buffer[3]));

                   // Save imaginary part for later
                   imgn_value[0] = (scalar) buffer[2];
                   imgn_i[0] = (int) buffer[0] + n/2;
                   imgn_j[0] = (int) buffer[1] + n/2; 
                   l = 1;

                   // Fast forward k, we need it for next read. 
                   while(k < buffer[0]) 
                     k++;
                }
                } // case FILL_LOWER break.

          } // if (read_n_nums) block end.

 	  else {
           // We have reached the line in the input file, 
           // where the first rhs vector entries are defined. 
           // But before we go to STATE_RHS, 
           // let's finish filling the lower half of the new real matrix. 
              if (param == 0){
                   //OK, first finish the previous row with imaginaries.
                  for (int i=0; i < l; i++) 
                  {
                    mat[mat.size()] = (MatrixEntry(imgn_i[i], imgn_j[i], imgn_value[i]));
                  }
                k = 0;
                l = 0;

                //Go to the top of the file.
                rewind (file); 

                // Anticipate the length of the first line.
                state = STATE_N;

                // Now we will fill lower half of the matrix.
                fill_lower = true; 
                fill_upper = false;

                // Change parameter that brought us to this place.
                param = 1; 
              }
              else {
                  //OK, first finish the previous row with imaginaries.
                  for (int i=0; i < l; i++) 
                  {
                    mat[mat.size()] = (MatrixEntry(imgn_i[i], imgn_j[i], imgn_value[i]));
                  }
                l = 0;
                state = STATE_RHS;
              }
          }      
     
        }else{ // if cplx_2_real is false.
           if (read_n_nums(row, 3, buffer)) 
             mat[mat.size()] = (MatrixEntry((int) buffer[0], (int) buffer[1], buffer[2]));

           else        
           state = STATE_RHS;
         }
      break; //case STATE_MATRIX break.

        case STATE_RHS:
        if (cplx_2_real) {
          if (read_n_nums(row, 3, buffer)) {

              if (buffer[0] != (int) n/2-1) // Then this is not the last line in the input file
              {
                rhs[((int) buffer[0])] = (scalar) buffer[1];
                rhs_buffer[l] = (scalar) buffer[2];
                l=l+1;
              }
                         
              else // This is last line in the file.
              {
                // First read last line entry
                rhs[((int) buffer[0])] = (scalar) buffer[1];
                rhs_buffer[l] = (scalar) buffer[2];
                l=l+1;
                // Take imaginary parts you saved, 
                // and fill the rest of the rhs vector.
                for (int i=0; i < l; i++) 
                  {
                    rhs[rhs.size()] = rhs_buffer[i];                  
                  }
              }
           }
        }
        else { // if cplx_2_real is false.
          if (read_n_nums(row, 2, buffer)) 
            rhs[(int) buffer[0]] = (scalar) buffer[1];
        }                 
        break;
    }
  }

#else

      case STATE_MATRIX:
        if (read_n_nums(row, 4, buffer)) {
            std::complex<double> cmplx_buffer(buffer[2], buffer[3]);
          mat[mat.size()] = (MatrixEntry((int) buffer[0], (int) buffer[1], (scalar) cmplx_buffer));
        }
	else
        state = STATE_RHS;
      break;

<<<<<<< HEAD
        case STATE_RHS:
          if (read_n_nums(row, 3, buffer)) {
              std::complex<double> cmplx_buffer(buffer[1], buffer[2]);
            rhs[(int) buffer[0]] = (scalar) cmplx_buffer;
          }
        break;
=======
      case STATE_RHS:
        if (read_n_nums(row, 3, buffer)) {
        complex<double> cmplx_buffer(buffer[1], buffer[2]);
          rhs[(int) buffer[0]] = (scalar) cmplx_buffer;
        }
      break;
>>>>>>> 926a3ff0
    }
  }

#endif

  fclose(file);

  // Free memory
  delete [] imgn_i;
  delete [] imgn_j;
  delete [] imgn_value;
  delete [] rhs_buffer;
  
  //Clear pointers
  imgn_i = NULL;
  imgn_j = NULL;
  imgn_value = NULL;
  rhs_buffer = NULL;

  return ERR_SUCCESS;
}

void build_matrix(int n, std::map<unsigned int, MatrixEntry> &ar_mat, 
                  std::map<unsigned int, scalar> &ar_rhs, SparseMatrix *mat,
                  Vector *rhs) {
  mat->prealloc(n);
  for (std::map<unsigned int, MatrixEntry>::iterator it = ar_mat.begin(); it != ar_mat.end(); it++) {
    MatrixEntry &me = it->second;
    mat->pre_add_ij(me.m, me.n);
  }
  
  mat->alloc();
  for (std::map<unsigned int, MatrixEntry>::iterator it = ar_mat.begin(); it != ar_mat.end(); it++) {
    MatrixEntry &me = it->second;
    mat->add(me.m, me.n, me.value);
  }
  mat->finish();

  rhs->alloc(n);
  for (std::map<unsigned int, scalar>::iterator it = ar_rhs.begin(); it != ar_rhs.end(); it++) {
    rhs->add(it->first, it->second);
  }
  rhs->finish();
}

void build_matrix_block(int n, std::map<unsigned int, MatrixEntry> &ar_mat, std::map<unsigned int, scalar> &ar_rhs,
                        SparseMatrix *matrix, Vector *rhs) {
  matrix->prealloc(n);
  for (int i = 0; i < n; i++)
    for (int j = 0; j < n; j++)
      matrix->pre_add_ij(i, j);

  matrix->alloc();
  scalar **mat = new_matrix<scalar>(n, n);
  int *cols = new int[n];
  int *rows = new int[n];
  for (int i = 0; i < n; i++) {
    cols[i] = i;
    rows[i] = i;
  }
  for (std::map<unsigned int, MatrixEntry>::iterator it = ar_mat.begin(); it != ar_mat.end(); it++) {
    MatrixEntry &me = it->second;
    mat[me.m][me.n] = me.value;
  }
  matrix->add(n, n, mat, rows, cols);
  matrix->finish();

  rhs->alloc(n);
  scalar *rs = new scalar[n];
  for (std::map<unsigned int, scalar>::iterator it = ar_rhs.begin(); it != ar_rhs.end(); it++) {
    rs[it->first] = it->second;
  }
  unsigned int *u_rows = new unsigned int[n];
  for (int i = 0; i < n; i++)
    u_rows[i] = rows[i] >= 0 ? rows[i] : 0;
  rhs->add(n, u_rows, rs);
  rhs->finish();
}

// Test code.
void solve(Solver &solver, int n) {
  if (solver.solve()) {
    scalar *sln = solver.get_solution();
    for (int i = 0; i < n; i++) {
      printf(SCALAR_FMT"\n", SCALAR(sln[i]));
    }
  }
  else {
    printf("Unable to solve.\n");
  }
}

int main(int argc, char *argv[]) {
  int ret = ERR_SUCCESS;

#ifndef H3D_COMPLEX
  if (argc < 3) error("Not enough parameters.");
#else
  if (argc < 3) error("Not enough parameters.");
#endif

  int n;
  bool cplx_2_real;
  
  std::map<unsigned int, MatrixEntry> ar_mat;
  std::map<unsigned int, scalar> ar_rhs;

  if (argc == 4 && strcasecmp(argv[3],"complex-matrix-to-real") == 0)
     cplx_2_real = true;
  else
     cplx_2_real = false;

  if (read_matrix_and_rhs(argv[2], n, ar_mat, ar_rhs, cplx_2_real) != ERR_SUCCESS)
    error("Failed to read the matrix and rhs.");

  show_mat("Here is the original ar_mat: ", ar_mat);

  show_rhs("Here is the original ar_rhs: ", ar_rhs);

  if (strcasecmp(argv[1], "petsc") == 0) {
#ifdef WITH_PETSC
    PetscMatrix mat;
    PetscVector rhs;
    build_matrix(n, ar_mat, ar_rhs, &mat, &rhs);

    PetscLinearSolver solver(&mat, &rhs);
    solve(solver, n);
#endif
  }
  else if (strcasecmp(argv[1], "petsc-block") == 0) {
#ifdef WITH_PETSC
    PetscMatrix mat;
    PetscVector rhs;
    build_matrix_block(n, ar_mat, ar_rhs, &mat, &rhs);

    PetscLinearSolver solver(&mat, &rhs);
    solve(solver, n);
#endif
  }
  else if (strcasecmp(argv[1], "umfpack") == 0) {
#ifdef WITH_UMFPACK
    UMFPackMatrix mat;
    UMFPackVector rhs;
    build_matrix(n, ar_mat, ar_rhs, &mat, &rhs);

    UMFPackLinearSolver solver(&mat, &rhs);
    solve(solver, n);
#endif
  }
  else if (strcasecmp(argv[1], "umfpack-block") == 0) {
#ifdef WITH_UMFPACK
    UMFPackMatrix mat;
    UMFPackVector rhs;
    build_matrix_block(n, ar_mat, ar_rhs, &mat, &rhs);

    UMFPackLinearSolver solver(&mat, &rhs);
    solve(solver, n);
#endif
  }
  else if (strcasecmp(argv[1], "aztecoo") == 0) {
#ifdef WITH_TRILINOS
    EpetraMatrix mat;
    EpetraVector rhs;
    build_matrix(n, ar_mat, ar_rhs, &mat, &rhs);

    AztecOOSolver solver(&mat, &rhs);
    solve(solver, n);
#endif
  }
  else if (strcasecmp(argv[1], "aztecoo-block") == 0) {
#ifdef WITH_TRILINOS
    EpetraMatrix mat;
    EpetraVector rhs;
    build_matrix_block(n, ar_mat, ar_rhs, &mat, &rhs);

    AztecOOSolver solver(&mat, &rhs);
    solve(solver, n);
#endif
  }
  else if (strcasecmp(argv[1], "amesos") == 0) {
#ifdef WITH_TRILINOS
    EpetraMatrix mat;
    EpetraVector rhs;
    build_matrix(n, ar_mat, ar_rhs, &mat, &rhs);

    if (AmesosSolver::is_available("Klu")) {
      AmesosSolver solver("Klu", &mat, &rhs);
      solve(solver, n);
    }
#endif
  }
  else if (strcasecmp(argv[1], "amesos-block") == 0) {
#ifdef WITH_TRILINOS
    EpetraMatrix mat;
    EpetraVector rhs;
    build_matrix_block(n, ar_mat, ar_rhs, &mat, &rhs);

    if (AmesosSolver::is_available("Klu")) {
      AmesosSolver solver("Klu", &mat, &rhs);
      solve(solver, n);
    } 
#endif
  }
  else if (strcasecmp(argv[1], "mumps") == 0) {
#ifdef WITH_MUMPS
    MumpsMatrix mat;
    MumpsVector rhs;
    build_matrix(n, ar_mat, ar_rhs, &mat, &rhs);

    MumpsSolver solver(&mat, &rhs);
    solve(solver, n);
#endif
  }
  else if (strcasecmp(argv[1], "mumps-block") == 0) {
#ifdef WITH_MUMPS
    MumpsMatrix mat;
    MumpsVector rhs;
    build_matrix_block(n, ar_mat, ar_rhs, &mat, &rhs);

    MumpsSolver solver(&mat, &rhs);
    solve(solver, n);
#endif
  }  
  else
    ret = ERR_FAILURE;

  return ret;
}<|MERGE_RESOLUTION|>--- conflicted
+++ resolved
@@ -305,21 +305,12 @@
         state = STATE_RHS;
       break;
 
-<<<<<<< HEAD
-        case STATE_RHS:
-          if (read_n_nums(row, 3, buffer)) {
-              std::complex<double> cmplx_buffer(buffer[1], buffer[2]);
-            rhs[(int) buffer[0]] = (scalar) cmplx_buffer;
-          }
-        break;
-=======
       case STATE_RHS:
         if (read_n_nums(row, 3, buffer)) {
         complex<double> cmplx_buffer(buffer[1], buffer[2]);
           rhs[(int) buffer[0]] = (scalar) cmplx_buffer;
         }
       break;
->>>>>>> 926a3ff0
     }
   }
 
