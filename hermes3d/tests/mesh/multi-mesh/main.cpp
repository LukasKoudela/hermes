#define HERMES_REPORT_WARN
#define HERMES_REPORT_INFO
#define HERMES_REPORT_VERBOSE
#include "config.h"
#include <math.h>
#include <hermes3d.h>

// This file is part of Hermes3D
//
// Copyright (c) 2009 hp-FEM group at the University of Nevada, Reno (UNR).
// Email: hpfem-group@unr.edu, home page: http://hpfem.org/.
//
// Hermes3D is free software; you can redistribute it and/or modify
// it under the terms of the GNU General Public License as published
// by the Free Software Foundation; either version 2 of the License,
// or (at your option) any later version.
//
// Hermes3D is distributed in the hope that it will be useful,
// but WITHOUT ANY WARRANTY; without even the implied warranty of
// MERCHANTABILITY or FITNESS FOR A PARTICULAR PURPOSE.  See the
// GNU General Public License for more details.
//
// You should have received a copy of the GNU General Public License
// along with Hermes3D; if not, write to the Free Software
// Foundation, Inc., 51 Franklin Street, Fifth Floor, Boston, MA  02110-1301, USA.

//
// multi-mesh.cc
//
// -Laplace u1 + u2      = f1
//      -Laplace u2 + u3 = f2
//           -Laplace u3 = f3
//
// u1 = x^2 + y^2 + z^2
// u2 = (1-x^2)(1 - y^2)(1- z^2)
// u3 = x
//
// error should be smaller than this epsilon
<<<<<<< HEAD
=======
#define EPS								10e-10F

#ifdef RHS2

double fnc(double x, double y, double z)
{
	return x*x + y*y + z*z;
}

// needed for calculation norms and used by visualizator
double exact_solution(double x, double y, double z, double &dx, double &dy, double &dz)
{
	dx = 2 * x;
	dy = 2 * y;
	dz = 2 * z;

	return fnc(x, y, z);
}

// Boundary condition types.
BCType bc_types(int marker)
{
	return BC_ESSENTIAL;
}

// Dirichlet boundary conditions.
scalar essential_bc_values(int ess_bdy_marker, double x, double y, double z)
{
	return fnc(x, y, z);
}

template<typename Real, typename Scalar>
Scalar bilinear_form(int n, double *wt, Func<Scalar> *u_ext[], Func<Real> *u, Func<Real> *v, Geom<Real> *e,
                    ExtData<Scalar> *data)
{
	return int_grad_u_grad_v<Real, Scalar>(n, wt, u, v, e);
}

template<typename Real, typename Scalar>
Scalar linear_form(int n, double *wt, Func<Scalar> *u_ext[], Func<Real> *v, Geom<Real> *e, ExtData<Scalar> *data)
{
	Scalar res = 0.0;
	for (int i = 0; i < n; i++)
		res += wt[i] * (data->ext[0].fn[i] * v->fn[i]);
	return res;
}

#elif defined SYS

template<typename T>
T u1(T x, T y, T z)
{
	return (x*x + y*y + z*z);
//	return (1 - x*x) * (1 - y*y) * (1 - z*z);
}

template<typename T>
T u2(T x, T y, T z)
{
	return x;
//	return 3.0;
//	return (1 - x*x) * x*x * (1 - y*y) * y*y * (1 - z*z) * z*z;
}

// needed for calculation norms and used by visualizator
double exact_sln_fn_1(double x, double y, double z, double &dx, double &dy, double &dz)
{
//	dx = -2 * x * (1 - y*y) * (1 - z*z);
//	dy = -2 * (1 - x*x) * y * (1 - z*z);
//	dz = -2 * (1 - x*x) * (1 - y*y) * z;
	dx = 2 * x;
	dy = 2 * y;
	dz = 2 * z;

	return u1(x, y, z);
}

double exact_sln_fn_2(double x, double y, double z, double &dx, double &dy, double &dz)
{
//	dx = 2 * x * (1 - x*x) * y*y * (1 - y*y) * z*z * (1 - z*z) - 2 * x*x*x * y*y * (1 - y*y) * z*z * (1 - z*z);
//	dy = 2 * x*x * (1 - x*x) * y * (1 - y*y) * z*z * (1 - z*z) - 2 * x*x * (1 - x*x) * y*y*y * z*z * (1 - z*z);
//	dz = 2 * x*x * (1 - x*x) * y*y * (1 - y*y) * z * (1 - z*z) - 2 * x*x * (1 - x*x) * y*y * (1 - y*y) * z*z*z;
	dx = 1;
	dy = 0;
	dz = 0;

	return u2(x, y, z);
}

// Boundary condition types.
BCType bc_types_1(int marker)
{
	return BC_ESSENTIAL;
}

// Dirichlet boundary conditions.
scalar essential_bc_values_1(int ess_bdy_marker, double x, double y, double z) {
	return u1(x, y, z);
}

// Boundary condition types.
BCType bc_types_2(int marker)
{
	if (marker == 3) return BC_NATURAL;
	else return BC_ESSENTIAL;
}

// Dirichlet boundary conditions.
scalar essential_bc_values_2(int ess_bdy_marker, double x, double y, double z) {
	return u2(x, y, z);
}

template<typename Real, typename Scalar>
Scalar bilinear_form_1_1(int n, double *wt, Func<Scalar> *u_ext[], Func<Real> *u, Func<Real> *v, Geom<Real> *e,
                        ExtData<Scalar> *data)
{
	return int_grad_u_grad_v<Real, Scalar>(n, wt, u, v, e);
}

template<typename Real, typename Scalar>
Scalar bilinear_form_1_2(int n, double *wt, Func<Scalar> *u_ext[], Func<Real> *u, Func<Real> *v, Geom<Real> *e,
                        ExtData<Scalar> *data)
{
//	return 0.0;
	return int_u_v<Real, Scalar>(n, wt, u, v, e);
}

//template<typename T>
//T f1(T x, T y, T z)
//{
//	T ddxx = -2 * (1 - y*y) * (1 - z*z);
//	T ddyy = -2 * (1 - x*x) * (1 - z*z);
//	T ddzz = -2 * (1 - x*x) * (1 - y*y);
//
//	return -(ddxx + ddyy + ddzz) + u2(x, y, z);
//}

template<typename Real, typename Scalar>
Scalar linear_form_1(int n, double *wt, Func<Scalar> *u_ext[], Func<Real> *u, Geom<Real> *e, ExtData<Scalar> *data)
{
//	return int_F_v<Real, Scalar>(n, wt, f1, u, e);
//	return -3.0 * int_u<Real, Scalar>(n, wt, u, e);
	Scalar res = 0.0;
	for (int i = 0; i < n; i++)
		res += wt[i] * ((-6.0 + (e->x[i]) * u->fn[i]);
	return res;
//	int_u<Real, Scalar>(n, wt, u, e);
}

////////////////////////////////////////////////////////////////////////////////////////////////////

//template<typename Real, typename Scalar>
//Scalar bilinear_form_2_1(int n, double *wt, Func<Scalar> *u_ext[], Func<Real> *u, Func<Real> *v, Geom<Real> *e,
//                        ExtData<Scalar> *data)
//{
//	return int_u_v<Real, Scalar>(n, wt, u, v, e);
//}

template<typename Real, typename Scalar>
Scalar bilinear_form_2_2(int n, double *wt, Func<Scalar> *u_ext[], Func<Real> *u, Func<Real> *v, Geom<Real> *e,
                        ExtData<Scalar> *data)
{
	return int_grad_u_grad_v<Real, Scalar>(n, wt, u, v, e);
}

//template<typename T>
//T f2(T x, T y, T z)
//{
//	T ddxx = 2 * (1 - x*x) * y*y * (1 - y*y) * z*z * (1 - z*z) - 10 * x*x * y*y * (1 - y*y) * z*z * (1 - z*z);
//	T ddyy = 2 * x*x * (1 - x*x) * (1 - y*y) * z*z * (1 - z*z) - 10 * x*x * (1 - x*x) * y*y * z*z * (1 - z*z);
//	T ddzz = 2 * x*x * (1 - x*x) * y*y * (1 - y*y) * (1 - z*z) - 10 * x*x * (1 - x*x) * y*y * (1 - y*y) * z*z;
//
//	return -(ddxx + ddyy + ddzz) + u1(x, y, z);
//}

template<typename Real, typename Scalar>
Scalar linear_form_2(int n, double *wt, Func<Scalar> *u_ext[], Func<Real> *u, Geom<Real> *e, ExtData<Scalar> *data)
{
//	return int_F_v<Real, Scalar>(n, wt, f2, u, e);
//	return -6.0 * int_u<Real, Scalar>(n, wt, u, e);
	return 0;
}

template<typename Real, typename Scalar>
Scalar linear_form_2_surf(int np, double *wt, Func<Scalar> *u_ext[], Func<Real> *u, Geom<Real> *e, ExtData<Scalar> *data)
{
	Scalar result = 0;
	for (int i = 0; i < np; i++) {
		Scalar dx = 1;
		Scalar dy = 0;
		Scalar dz = 0;

		result += wt[i] * (u->fn[i] * (dx * e->nx[i] + dy * e->ny[i] + dz * e->nz[i]));
	}
	return result;
}

#elif defined SYS3

template<typename T>
T u1(T x, T y, T z)
{
	return (x*x + y*y + z*z);
}

template<typename T>
T u2(T x, T y, T z)
{
	return (1 - x*x) * (1 - y*y) * (1 - z*z);
}

template<typename T>
T u3(T x, T y, T z)
{
	return x;
}

double exact_sln_fn_1(double x, double y, double z, double &dx, double &dy, double &dz)
{
	dx = 2 * x;
	dy = 2 * y;
	dz = 2 * z;

	return u1(x, y, z);
}

double exact_sln_fn_2(double x, double y, double z, double &dx, double &dy, double &dz)
{
	dx = -2 * x * (1 - y*y) * (1 - z*z);
	dy = -2 * (1 - x*x) * y * (1 - z*z);
	dz = -2 * (1 - x*x) * (1 - y*y) * z;

	return u2(x, y, z);
}

double exact_sln_fn_3(double x, double y, double z, double &dx, double &dy, double &dz)
{
	dx = 1;
	dy = 0;
	dz = 0;

	return u3(x, y, z);
}

// Boundary condition types.
BCType bc_types_1(int marker)
{
	return BC_ESSENTIAL;
}

// Dirichlet boundary conditions.
scalar essential_bc_values_1(int ess_bdy_marker, double x, double y, double z) {
	return u1(x, y, z);
}

// Boundary condition types.
BCType bc_types_2(int marker)
{
	return BC_ESSENTIAL;
}

// Dirichlet boundary conditions.
scalar essential_bc_values_2(int ess_bdy_marker, double x, double y, double z)
{
	return 0;
}

// Boundary condition types.
BCType bc_types_3(int marker)
{
	return BC_ESSENTIAL;
}

// Dirichlet boundary conditions.
scalar essential_bc_values_3(int ess_bdy_marker, double x, double y, double z)
{
	return x;
}

// 1. eqn ------------------------------------------------------------------------------------------

template<typename Real, typename Scalar>
Scalar biform_1_1(int n, double *wt, Func<Scalar> *u_ext[], Func<Real> *u, Func<Real> *v, Geom<Real> *e,
                 ExtData<Scalar> *data)
{
	return int_grad_u_grad_v<Real, Scalar>(n, wt, u, v, e);
}

template<typename Real, typename Scalar>
Scalar biform_1_2(int n, double *wt, Func<Scalar> *u_ext[], Func<Real> *u, Func<Real> *v, Geom<Real> *e,
                 ExtData<Scalar> *data)
{
	return int_u_v<Real, Scalar>(n, wt, u, v, e);
}

template<typename T>
T rhs1(T x, T y, T z)
{
	return -6.0 + u2(x, y, z);
}

template<typename Real, typename Scalar>
Scalar liform_1(int n, double *wt, Func<Scalar> *u_ext[], Func<Real> *v, Geom<Real> *e, ExtData<Scalar> *data)
{
	Scalar res = 0.0;
	for (int i = 0; i < n; i++)
		res += wt[i] * (rhs1(e->x[i], e->y[i], e->z[i]) * v->fn[i]);
	return res;
}

// 2. eqn ------------------------------------------------------------------------------------------

template<typename Real, typename Scalar>
Scalar biform_2_2(int n, double *wt, Func<Scalar> *u_ext[], Func<Real> *u, Func<Real> *v, Geom<Real> *e,
                 ExtData<Scalar> *data)
{
	return int_grad_u_grad_v<Real, Scalar>(n, wt, u, v, e);
}

template<typename Real, typename Scalar>
Scalar biform_2_3(int n, double *wt, Func<Scalar> *u_ext[], Func<Real> *u, Func<Real> *v, Geom<Real> *e,
                 ExtData<Scalar> *data)
{
	return int_u_v<Real, Scalar>(n, wt, u, v, e);
}

template<typename T>
T rhs2(T x, T y, T z)
{
	T laplace = 2 * (1 - y*y) * (1 - z*z) + 2 * (1 - x*x) * (1 - z*z) + 2 * (1 - x*x) * (1 - y*y);
	return laplace + u3(x, y, z);
}

template<typename Real, typename Scalar>
Scalar liform_2(int n, double *wt, Func<Scalar> *u_ext[], Func<Real> *v, Geom<Real> *e, ExtData<Scalar> *data)
{
	return int_F_v<Real, Scalar>(n, wt, rhs2, v, e);
}

// 3. eqn ------------------------------------------------------------------------------------------

template<typename Real, typename Scalar>
Scalar biform_3_3(int n, double *wt, Func<Scalar> *u_ext[], Func<Real> *u, Func<Real> *v, Geom<Real> *e,
                        ExtData<Scalar> *data)
{
	return int_grad_u_grad_v<Real, Scalar>(n, wt, u, v, e);
}
>>>>>>> edb03407

const int P_INIT_X = 2,
          P_INIT_Y = 2,
          P_INIT_Z = 2;                           // Initial polynomial degree of all mesh elements.
const char* iterative_method = "bicgstab";        // Name of the iterative method employed by AztecOO (ignored
                                                  // by the other solvers). 
                                                  // Possibilities: gmres, cg, cgs, tfqmr, bicgstab.
const char* preconditioner = "jacobi";            // Name of the preconditioner employed by AztecOO (ignored by
                                                  // the other solvers). 
                                                  // Possibilities: none, jacobi, neumann, least-squares, or a
                                                  // preconditioner from IFPACK (see solver/aztecoo.h).
#define EPS								10e-10F


// Weak forms. 
#include "forms.cpp"

// main ///////////////////////////////////////////////////////////////////////////////////////////

int main(int argc, char **args)
{
	int res = ERR_SUCCESS;

#ifdef WITH_PETSC
	PetscInitialize(&argc, &args, (char *) PETSC_NULL, PETSC_NULL);
#endif
	set_verbose(false);

	if (argc < 2) error("Not enough parameters.");

	printf("* Loading mesh '%s'\n", args[1]);
	Mesh mesh1;
	H3DReader mesh_loader;
	if (!mesh_loader.load(args[1], &mesh1)) error("Loading mesh file '%s'\n", args[1]);

#if defined RHS2

	Ord3 order(P_INIT_X, P_INIT_Y, P_INIT_Z);
	printf("  - Setting uniform order to (%d, %d, %d)\n", order.x, order.y, order.z);
	
	// Create an H1 space with default shapeset.
	printf("* Setting the space up\n");
	H1Space space(&mesh1, bc_types, essential_bc_values, order);

	int ndofs = space.assign_dofs();
	printf("  - Number of DOFs: %d\n", ndofs);

	printf("* Calculating a solution\n");

	// duplicate the mesh
	Mesh mesh2;
	mesh2.copy(mesh1);
	// do some changes
	mesh2.refine_all_elements(H3D_H3D_H3D_REFT_HEX_XYZ);
	mesh2.refine_all_elements(H3D_H3D_H3D_REFT_HEX_XYZ);

	Solution fsln(&mesh2);
	fsln.set_const(-6.0);
#else
	// duplicate the mesh
	Mesh mesh2;
	mesh2.copy(mesh1);

	Mesh mesh3;
	mesh3.copy(mesh1);

	// change meshes
	mesh1.refine_all_elements(H3D_REFT_HEX_X);
	mesh2.refine_all_elements(H3D_REFT_HEX_Y);
	mesh3.refine_all_elements(H3D_REFT_HEX_Z);

	printf("* Setup spaces\n");
	Ord3 o1(2, 2, 2);
	printf("  - Setting uniform order to (%d, %d, %d)\n", o1.x, o1.y, o1.z);
	H1Space space1(&mesh1, bc_types_1, essential_bc_values_1, o1);

	Ord3 o2(2, 2, 2);
	printf("  - Setting uniform order to (%d, %d, %d)\n", o2.x, o2.y, o2.z);
	H1Space space2(&mesh2, bc_types_2, essential_bc_values_2, o2);

	Ord3 o3(1, 1, 1);
	printf("  - Setting uniform order to (%d, %d, %d)\n", o3.x, o3.y, o3.z);
	H1Space space3(&mesh3, bc_types_3, essential_bc_values_3, o3);

	int ndofs = 0;
	ndofs += space1.assign_dofs();
	ndofs += space2.assign_dofs(ndofs);
	ndofs += space3.assign_dofs(ndofs);
	printf("  - Number of DOFs: %d\n", ndofs);
#endif

#if defined WITH_UMFPACK
	MatrixSolverType matrix_solver = SOLVER_UMFPACK; 
#elif defined WITH_PARDISO
	MatrixSolverType matrix_solver = SOLVER_PARDISO; 
#elif defined WITH_PETSC
	MatrixSolverType matrix_solver = SOLVER_PETSC; 
#elif defined WITH_MUMPS
	MatrixSolverType matrix_solver = SOLVER_MUMPS; 
#endif

#ifdef RHS2
	WeakForm wf;
	wf.add_matrix_form(bilinear_form<double, scalar>, bilinear_form<Ord, Ord>, HERMES_SYM);
	wf.add_vector_form(linear_form<double, scalar>, linear_form<Ord, Ord>, HERMES_ANY, &fsln);

	// Initialize discrete problem.
	bool is_linear = true;
	DiscreteProblem dp(&wf, &space, is_linear);
#elif defined SYS3
	WeakForm wf(3);
	wf.add_matrix_form(0, 0, biform_1_1<double, scalar>, biform_1_1<Ord, Ord>, HERMES_SYM);
	wf.add_matrix_form(0, 1, biform_1_2<double, scalar>, biform_1_2<Ord, Ord>, HERMES_UNSYM);
	wf.add_vector_form(0, liform_1<double, scalar>, liform_1<Ord, Ord>);

	wf.add_matrix_form(1, 1, biform_2_2<double, scalar>, biform_2_2<Ord, Ord>, HERMES_SYM);
	wf.add_matrix_form(1, 2, biform_2_3<double, scalar>, biform_2_3<Ord, Ord>, HERMES_UNSYM);
	wf.add_vector_form(1, liform_2<double, scalar>, liform_2<Ord, Ord>);

	wf.add_matrix_form(2, 2, biform_3_3<double, scalar>, biform_3_3<Ord, Ord>, HERMES_SYM);

	// Initialize discrete problem.
	bool is_linear = true;
	DiscreteProblem dp(&wf, Tuple<Space *>(&space1, &space2, &space3), is_linear);
#endif
	// Time measurement.
	TimePeriod cpu_time;
	cpu_time.tick();

	// Initialize the solver in the case of SOLVER_PETSC or SOLVER_MUMPS.
	initialize_solution_environment(matrix_solver, argc, args);
  
	// Set up the solver, matrix, and rhs according to the solver selection.
	SparseMatrix* matrix = create_matrix(matrix_solver);
	Vector* rhs = create_vector(matrix_solver);
	Solver* solver = create_linear_solver(matrix_solver, matrix, rhs);

	// Initialize the preconditioner in the case of SOLVER_AZTECOO.
	if (matrix_solver == SOLVER_AZTECOO) 
	{
		((AztecOOSolver*) solver)->set_solver(iterative_method);
		((AztecOOSolver*) solver)->set_precond(preconditioner);
		// Using default iteration parameters (see solver/aztecoo.h).
	}

	// Assemble stiffness matrix and load vector.
	dp.assemble(matrix, rhs);

	// Solve the linear system. If successful, obtain the solution.
	info("Solving the linear problem.");
	bool solved = solver->solve();

	// Time measurement.
	cpu_time.tick();
	// Print timing information.
	info("Solution and mesh with polynomial orders saved. Total running time: %g s", cpu_time.accumulated());

	// Time measurement.
	TimePeriod sln_time;
	sln_time.tick();

	if (solved) {
#ifdef RHS2
		// Solve the linear system. If successful, obtain the solution.
		info("Solving the linear problem.");
                Solution sln(&mesh1);
		Solution::vector_to_solution(solver->get_solution(), &space, &sln);

		// Set exact solution.
		ExactSolution ex_sln(&mesh1, exact_solution);

		// Norm.
		double h1_sln_norm = h1_norm(&sln);
		double h1_err_norm = h1_error(&sln, &ex_sln);
		printf("  - H1 solution norm:   % le\n", h1_sln_norm);
		printf("  - H1 error norm:      % le\n", h1_err_norm);

		double l2_sln_norm = l2_norm(&sln);
		double l2_err_norm = l2_error(&sln, &ex_sln);
		printf("  - L2 solution norm:   % le\n", l2_sln_norm);
		printf("  - L2 error norm:      % le\n", l2_err_norm);

		if (h1_err_norm > EPS || l2_err_norm > EPS) {
			// Calculated solution is not enough precise.
			res = ERR_FAILURE;
		}
#elif defined SYS3
		// Solution 1.
		Solution sln1(&mesh1);
		Solution sln2(&mesh2);
		Solution sln3(&mesh3);

		Solution::vector_to_solution(solver->get_solution(), &space1, &sln1);
		Solution::vector_to_solution(solver->get_solution(), &space2, &sln2);
		Solution::vector_to_solution(solver->get_solution(), &space3, &sln3);

		ExactSolution esln1(&mesh1, exact_sln_fn_1);
		ExactSolution esln2(&mesh2, exact_sln_fn_2);
		ExactSolution esln3(&mesh3, exact_sln_fn_3);

		// Norm.
		double h1_err_norm1 = h1_error(&sln1, &esln1);
		double h1_err_norm2 = h1_error(&sln2, &esln2);
		double h1_err_norm3 = h1_error(&sln3, &esln3);

		double l2_err_norm1 = l2_error(&sln1, &esln1);
		double l2_err_norm2 = l2_error(&sln2, &esln2);
		double l2_err_norm3 = l2_error(&sln3, &esln3);

		printf("  - H1 error norm:      % le\n", h1_err_norm1);
		printf("  - L2 error norm:      % le\n", l2_err_norm1);
		if (h1_err_norm1 > EPS || l2_err_norm1 > EPS) {
			// Calculated solution is not enough precise.
			res = ERR_FAILURE;
		}

		printf("  - H1 error norm:      % le\n", h1_err_norm2);
		printf("  - L2 error norm:      % le\n", l2_err_norm2);
		if (h1_err_norm2 > EPS || l2_err_norm2 > EPS) {
			// Calculated solution is not enough precise.
			res = ERR_FAILURE;
		}

		printf("  - H1 error norm:      % le\n", h1_err_norm3);
		printf("  - L2 error norm:      % le\n", l2_err_norm3);
		if (h1_err_norm3 > EPS || l2_err_norm3 > EPS) {
			// Calculated solution is not enough precise.
			res = ERR_FAILURE;
		}
#endif

#ifdef RHS2
		out_fn_vtk(&sln, "solution");
#elif defined SYS3
		out_fn_vtk(&sln1, "sln1");
		out_fn_vtk(&sln2, "sln2");
		out_fn_vtk(&sln3, "sln3");
#endif
	}
	else
		res = ERR_FAILURE;

	// Print timing information.
	info("Solution and mesh with polynomial orders saved. Total running time: %g s", sln_time.accumulated());

	// Clean up.
	delete matrix;
	delete rhs;
	delete solver;

	// Properly terminate the solver in the case of SOLVER_PETSC or SOLVER_MUMPS.
	finalize_solution_environment(matrix_solver);

#ifdef WITH_PETSC
	mat.free();
	rhs.free();

	PetscFinalize();
#endif

	return res;
}<|MERGE_RESOLUTION|>--- conflicted
+++ resolved
@@ -36,356 +36,8 @@
 // u3 = x
 //
 // error should be smaller than this epsilon
-<<<<<<< HEAD
-=======
+
 #define EPS								10e-10F
-
-#ifdef RHS2
-
-double fnc(double x, double y, double z)
-{
-	return x*x + y*y + z*z;
-}
-
-// needed for calculation norms and used by visualizator
-double exact_solution(double x, double y, double z, double &dx, double &dy, double &dz)
-{
-	dx = 2 * x;
-	dy = 2 * y;
-	dz = 2 * z;
-
-	return fnc(x, y, z);
-}
-
-// Boundary condition types.
-BCType bc_types(int marker)
-{
-	return BC_ESSENTIAL;
-}
-
-// Dirichlet boundary conditions.
-scalar essential_bc_values(int ess_bdy_marker, double x, double y, double z)
-{
-	return fnc(x, y, z);
-}
-
-template<typename Real, typename Scalar>
-Scalar bilinear_form(int n, double *wt, Func<Scalar> *u_ext[], Func<Real> *u, Func<Real> *v, Geom<Real> *e,
-                    ExtData<Scalar> *data)
-{
-	return int_grad_u_grad_v<Real, Scalar>(n, wt, u, v, e);
-}
-
-template<typename Real, typename Scalar>
-Scalar linear_form(int n, double *wt, Func<Scalar> *u_ext[], Func<Real> *v, Geom<Real> *e, ExtData<Scalar> *data)
-{
-	Scalar res = 0.0;
-	for (int i = 0; i < n; i++)
-		res += wt[i] * (data->ext[0].fn[i] * v->fn[i]);
-	return res;
-}
-
-#elif defined SYS
-
-template<typename T>
-T u1(T x, T y, T z)
-{
-	return (x*x + y*y + z*z);
-//	return (1 - x*x) * (1 - y*y) * (1 - z*z);
-}
-
-template<typename T>
-T u2(T x, T y, T z)
-{
-	return x;
-//	return 3.0;
-//	return (1 - x*x) * x*x * (1 - y*y) * y*y * (1 - z*z) * z*z;
-}
-
-// needed for calculation norms and used by visualizator
-double exact_sln_fn_1(double x, double y, double z, double &dx, double &dy, double &dz)
-{
-//	dx = -2 * x * (1 - y*y) * (1 - z*z);
-//	dy = -2 * (1 - x*x) * y * (1 - z*z);
-//	dz = -2 * (1 - x*x) * (1 - y*y) * z;
-	dx = 2 * x;
-	dy = 2 * y;
-	dz = 2 * z;
-
-	return u1(x, y, z);
-}
-
-double exact_sln_fn_2(double x, double y, double z, double &dx, double &dy, double &dz)
-{
-//	dx = 2 * x * (1 - x*x) * y*y * (1 - y*y) * z*z * (1 - z*z) - 2 * x*x*x * y*y * (1 - y*y) * z*z * (1 - z*z);
-//	dy = 2 * x*x * (1 - x*x) * y * (1 - y*y) * z*z * (1 - z*z) - 2 * x*x * (1 - x*x) * y*y*y * z*z * (1 - z*z);
-//	dz = 2 * x*x * (1 - x*x) * y*y * (1 - y*y) * z * (1 - z*z) - 2 * x*x * (1 - x*x) * y*y * (1 - y*y) * z*z*z;
-	dx = 1;
-	dy = 0;
-	dz = 0;
-
-	return u2(x, y, z);
-}
-
-// Boundary condition types.
-BCType bc_types_1(int marker)
-{
-	return BC_ESSENTIAL;
-}
-
-// Dirichlet boundary conditions.
-scalar essential_bc_values_1(int ess_bdy_marker, double x, double y, double z) {
-	return u1(x, y, z);
-}
-
-// Boundary condition types.
-BCType bc_types_2(int marker)
-{
-	if (marker == 3) return BC_NATURAL;
-	else return BC_ESSENTIAL;
-}
-
-// Dirichlet boundary conditions.
-scalar essential_bc_values_2(int ess_bdy_marker, double x, double y, double z) {
-	return u2(x, y, z);
-}
-
-template<typename Real, typename Scalar>
-Scalar bilinear_form_1_1(int n, double *wt, Func<Scalar> *u_ext[], Func<Real> *u, Func<Real> *v, Geom<Real> *e,
-                        ExtData<Scalar> *data)
-{
-	return int_grad_u_grad_v<Real, Scalar>(n, wt, u, v, e);
-}
-
-template<typename Real, typename Scalar>
-Scalar bilinear_form_1_2(int n, double *wt, Func<Scalar> *u_ext[], Func<Real> *u, Func<Real> *v, Geom<Real> *e,
-                        ExtData<Scalar> *data)
-{
-//	return 0.0;
-	return int_u_v<Real, Scalar>(n, wt, u, v, e);
-}
-
-//template<typename T>
-//T f1(T x, T y, T z)
-//{
-//	T ddxx = -2 * (1 - y*y) * (1 - z*z);
-//	T ddyy = -2 * (1 - x*x) * (1 - z*z);
-//	T ddzz = -2 * (1 - x*x) * (1 - y*y);
-//
-//	return -(ddxx + ddyy + ddzz) + u2(x, y, z);
-//}
-
-template<typename Real, typename Scalar>
-Scalar linear_form_1(int n, double *wt, Func<Scalar> *u_ext[], Func<Real> *u, Geom<Real> *e, ExtData<Scalar> *data)
-{
-//	return int_F_v<Real, Scalar>(n, wt, f1, u, e);
-//	return -3.0 * int_u<Real, Scalar>(n, wt, u, e);
-	Scalar res = 0.0;
-	for (int i = 0; i < n; i++)
-		res += wt[i] * ((-6.0 + (e->x[i]) * u->fn[i]);
-	return res;
-//	int_u<Real, Scalar>(n, wt, u, e);
-}
-
-////////////////////////////////////////////////////////////////////////////////////////////////////
-
-//template<typename Real, typename Scalar>
-//Scalar bilinear_form_2_1(int n, double *wt, Func<Scalar> *u_ext[], Func<Real> *u, Func<Real> *v, Geom<Real> *e,
-//                        ExtData<Scalar> *data)
-//{
-//	return int_u_v<Real, Scalar>(n, wt, u, v, e);
-//}
-
-template<typename Real, typename Scalar>
-Scalar bilinear_form_2_2(int n, double *wt, Func<Scalar> *u_ext[], Func<Real> *u, Func<Real> *v, Geom<Real> *e,
-                        ExtData<Scalar> *data)
-{
-	return int_grad_u_grad_v<Real, Scalar>(n, wt, u, v, e);
-}
-
-//template<typename T>
-//T f2(T x, T y, T z)
-//{
-//	T ddxx = 2 * (1 - x*x) * y*y * (1 - y*y) * z*z * (1 - z*z) - 10 * x*x * y*y * (1 - y*y) * z*z * (1 - z*z);
-//	T ddyy = 2 * x*x * (1 - x*x) * (1 - y*y) * z*z * (1 - z*z) - 10 * x*x * (1 - x*x) * y*y * z*z * (1 - z*z);
-//	T ddzz = 2 * x*x * (1 - x*x) * y*y * (1 - y*y) * (1 - z*z) - 10 * x*x * (1 - x*x) * y*y * (1 - y*y) * z*z;
-//
-//	return -(ddxx + ddyy + ddzz) + u1(x, y, z);
-//}
-
-template<typename Real, typename Scalar>
-Scalar linear_form_2(int n, double *wt, Func<Scalar> *u_ext[], Func<Real> *u, Geom<Real> *e, ExtData<Scalar> *data)
-{
-//	return int_F_v<Real, Scalar>(n, wt, f2, u, e);
-//	return -6.0 * int_u<Real, Scalar>(n, wt, u, e);
-	return 0;
-}
-
-template<typename Real, typename Scalar>
-Scalar linear_form_2_surf(int np, double *wt, Func<Scalar> *u_ext[], Func<Real> *u, Geom<Real> *e, ExtData<Scalar> *data)
-{
-	Scalar result = 0;
-	for (int i = 0; i < np; i++) {
-		Scalar dx = 1;
-		Scalar dy = 0;
-		Scalar dz = 0;
-
-		result += wt[i] * (u->fn[i] * (dx * e->nx[i] + dy * e->ny[i] + dz * e->nz[i]));
-	}
-	return result;
-}
-
-#elif defined SYS3
-
-template<typename T>
-T u1(T x, T y, T z)
-{
-	return (x*x + y*y + z*z);
-}
-
-template<typename T>
-T u2(T x, T y, T z)
-{
-	return (1 - x*x) * (1 - y*y) * (1 - z*z);
-}
-
-template<typename T>
-T u3(T x, T y, T z)
-{
-	return x;
-}
-
-double exact_sln_fn_1(double x, double y, double z, double &dx, double &dy, double &dz)
-{
-	dx = 2 * x;
-	dy = 2 * y;
-	dz = 2 * z;
-
-	return u1(x, y, z);
-}
-
-double exact_sln_fn_2(double x, double y, double z, double &dx, double &dy, double &dz)
-{
-	dx = -2 * x * (1 - y*y) * (1 - z*z);
-	dy = -2 * (1 - x*x) * y * (1 - z*z);
-	dz = -2 * (1 - x*x) * (1 - y*y) * z;
-
-	return u2(x, y, z);
-}
-
-double exact_sln_fn_3(double x, double y, double z, double &dx, double &dy, double &dz)
-{
-	dx = 1;
-	dy = 0;
-	dz = 0;
-
-	return u3(x, y, z);
-}
-
-// Boundary condition types.
-BCType bc_types_1(int marker)
-{
-	return BC_ESSENTIAL;
-}
-
-// Dirichlet boundary conditions.
-scalar essential_bc_values_1(int ess_bdy_marker, double x, double y, double z) {
-	return u1(x, y, z);
-}
-
-// Boundary condition types.
-BCType bc_types_2(int marker)
-{
-	return BC_ESSENTIAL;
-}
-
-// Dirichlet boundary conditions.
-scalar essential_bc_values_2(int ess_bdy_marker, double x, double y, double z)
-{
-	return 0;
-}
-
-// Boundary condition types.
-BCType bc_types_3(int marker)
-{
-	return BC_ESSENTIAL;
-}
-
-// Dirichlet boundary conditions.
-scalar essential_bc_values_3(int ess_bdy_marker, double x, double y, double z)
-{
-	return x;
-}
-
-// 1. eqn ------------------------------------------------------------------------------------------
-
-template<typename Real, typename Scalar>
-Scalar biform_1_1(int n, double *wt, Func<Scalar> *u_ext[], Func<Real> *u, Func<Real> *v, Geom<Real> *e,
-                 ExtData<Scalar> *data)
-{
-	return int_grad_u_grad_v<Real, Scalar>(n, wt, u, v, e);
-}
-
-template<typename Real, typename Scalar>
-Scalar biform_1_2(int n, double *wt, Func<Scalar> *u_ext[], Func<Real> *u, Func<Real> *v, Geom<Real> *e,
-                 ExtData<Scalar> *data)
-{
-	return int_u_v<Real, Scalar>(n, wt, u, v, e);
-}
-
-template<typename T>
-T rhs1(T x, T y, T z)
-{
-	return -6.0 + u2(x, y, z);
-}
-
-template<typename Real, typename Scalar>
-Scalar liform_1(int n, double *wt, Func<Scalar> *u_ext[], Func<Real> *v, Geom<Real> *e, ExtData<Scalar> *data)
-{
-	Scalar res = 0.0;
-	for (int i = 0; i < n; i++)
-		res += wt[i] * (rhs1(e->x[i], e->y[i], e->z[i]) * v->fn[i]);
-	return res;
-}
-
-// 2. eqn ------------------------------------------------------------------------------------------
-
-template<typename Real, typename Scalar>
-Scalar biform_2_2(int n, double *wt, Func<Scalar> *u_ext[], Func<Real> *u, Func<Real> *v, Geom<Real> *e,
-                 ExtData<Scalar> *data)
-{
-	return int_grad_u_grad_v<Real, Scalar>(n, wt, u, v, e);
-}
-
-template<typename Real, typename Scalar>
-Scalar biform_2_3(int n, double *wt, Func<Scalar> *u_ext[], Func<Real> *u, Func<Real> *v, Geom<Real> *e,
-                 ExtData<Scalar> *data)
-{
-	return int_u_v<Real, Scalar>(n, wt, u, v, e);
-}
-
-template<typename T>
-T rhs2(T x, T y, T z)
-{
-	T laplace = 2 * (1 - y*y) * (1 - z*z) + 2 * (1 - x*x) * (1 - z*z) + 2 * (1 - x*x) * (1 - y*y);
-	return laplace + u3(x, y, z);
-}
-
-template<typename Real, typename Scalar>
-Scalar liform_2(int n, double *wt, Func<Scalar> *u_ext[], Func<Real> *v, Geom<Real> *e, ExtData<Scalar> *data)
-{
-	return int_F_v<Real, Scalar>(n, wt, rhs2, v, e);
-}
-
-// 3. eqn ------------------------------------------------------------------------------------------
-
-template<typename Real, typename Scalar>
-Scalar biform_3_3(int n, double *wt, Func<Scalar> *u_ext[], Func<Real> *u, Func<Real> *v, Geom<Real> *e,
-                        ExtData<Scalar> *data)
-{
-	return int_grad_u_grad_v<Real, Scalar>(n, wt, u, v, e);
-}
->>>>>>> edb03407
 
 const int P_INIT_X = 2,
           P_INIT_Y = 2,
@@ -397,7 +49,7 @@
                                                   // the other solvers). 
                                                   // Possibilities: none, jacobi, neumann, least-squares, or a
                                                   // preconditioner from IFPACK (see solver/aztecoo.h).
-#define EPS								10e-10F
+
 
 
 // Weak forms. 
